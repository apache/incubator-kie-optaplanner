<?xml version="1.0" encoding="UTF-8"?>
<project xmlns="http://maven.apache.org/POM/4.0.0" xmlns:xsi="http://www.w3.org/2001/XMLSchema-instance"
         xsi:schemaLocation="http://maven.apache.org/POM/4.0.0 https://maven.apache.org/xsd/maven-4.0.0.xsd">
  <modelVersion>4.0.0</modelVersion>

  <groupId>com.example</groupId>
  <artifactId>optaplanner-spring-boot-school-timetabling-quickstart</artifactId>
  <version>0.1.0-SNAPSHOT</version>

  <name>OptaPlanner Quickstarts: School Timetabling (Spring Boot)</name>

  <properties>
    <version.org.optaplanner>7.43.0-SNAPSHOT</version.org.optaplanner>
    <version.org.springframework.boot>2.2.6.RELEASE</version.org.springframework.boot>
    <version.org.webjars.webjars-locator>0.37</version.org.webjars.webjars-locator>
    <version.org.webjars.bootstrap>4.3.1</version.org.webjars.bootstrap>
    <version.org.webjars.font-awesome>5.11.2</version.org.webjars.font-awesome>
    <version.org.webjars.momentjs>2.24.0</version.org.webjars.momentjs>

    <version.org.webjars.webjars-locator>0.37</version.org.webjars.webjars-locator>
    <version.org.webjars.bootstrap>4.3.1</version.org.webjars.bootstrap>
    <version.org.webjars.font-awesome>5.11.2</version.org.webjars.font-awesome>
    <version.org.webjars.momentjs>2.24.0</version.org.webjars.momentjs>

    <project.build.sourceEncoding>UTF-8</project.build.sourceEncoding>
    <compiler-plugin.version>3.8.1</compiler-plugin.version>
    <maven.compiler.target>1.8</maven.compiler.target>
    <maven.compiler.source>1.8</maven.compiler.source>
    <surefire-plugin.version>2.22.2</surefire-plugin.version>
    <version.source.plugin>3.0.1</version.source.plugin>
  </properties>

  <dependencyManagement>
    <dependencies>
      <dependency>
        <groupId>org.springframework.boot</groupId>
        <artifactId>spring-boot-dependencies</artifactId>
        <version>${version.org.springframework.boot}</version>
        <type>pom</type>
        <scope>import</scope>
      </dependency>
      <dependency>
        <groupId>org.optaplanner</groupId>
        <artifactId>optaplanner-bom</artifactId>
        <version>${version.org.optaplanner}</version>
        <type>pom</type>
        <scope>import</scope>
      </dependency>
<<<<<<< HEAD

      <!-- UI -->
      <dependency>
        <groupId>org.webjars</groupId>
        <artifactId>webjars-locator</artifactId>
        <version>${version.org.webjars.webjars-locator}</version>
      </dependency>
      <dependency>
        <groupId>org.webjars</groupId>
        <artifactId>bootstrap</artifactId>
        <version>${version.org.webjars.bootstrap}</version>
      </dependency>
      <dependency>
        <groupId>org.webjars</groupId>
        <artifactId>font-awesome</artifactId>
        <version>${version.org.webjars.font-awesome}</version>
      </dependency>
      <dependency>
        <groupId>org.webjars</groupId>
        <artifactId>momentjs</artifactId>
        <version>${version.org.webjars.momentjs}</version>
      </dependency>
=======
>>>>>>> 6177cc98
    </dependencies>
  </dependencyManagement>

  <dependencies>
    <dependency>
      <groupId>org.springframework.boot</groupId>
      <artifactId>spring-boot-starter-web</artifactId>
    </dependency>
    <dependency>
      <groupId>org.springframework.boot</groupId>
      <artifactId>spring-boot-starter-data-rest</artifactId>
    </dependency>
    <dependency>
      <groupId>org.springframework.boot</groupId>
      <artifactId>spring-boot-starter-data-jpa</artifactId>
      <exclusions>
        <exclusion>
          <groupId>jakarta.persistence</groupId>
          <artifactId>jakarta.persistence-api</artifactId>
        </exclusion>
      </exclusions>
    </dependency>
    <dependency>
      <groupId>javax.persistence</groupId>
      <artifactId>javax.persistence-api</artifactId>
    </dependency>
    <dependency>
      <groupId>com.h2database</groupId>
      <artifactId>h2</artifactId>
      <scope>runtime</scope>
    </dependency>
    <dependency>
      <groupId>org.optaplanner</groupId>
      <artifactId>optaplanner-spring-boot-starter</artifactId>
    </dependency>

    <dependency>
      <groupId>org.springframework.boot</groupId>
      <artifactId>spring-boot-starter-test</artifactId>
      <scope>test</scope>
      <exclusions>
        <exclusion>
          <groupId>org.junit.vintage</groupId>
          <artifactId>junit-vintage-engine</artifactId>
        </exclusion>
      </exclusions>
    </dependency>
    <dependency>
      <groupId>org.optaplanner</groupId>
      <artifactId>optaplanner-test</artifactId>
      <scope>test</scope>
    </dependency>

    <!-- UI -->
    <dependency>
      <groupId>org.webjars</groupId>
      <artifactId>webjars-locator</artifactId>
      <version>${version.org.webjars.webjars-locator}</version>
      <scope>runtime</scope>
    </dependency>
    <dependency>
      <groupId>org.webjars</groupId>
      <artifactId>bootstrap</artifactId>
      <version>${version.org.webjars.bootstrap}</version>
      <scope>runtime</scope>
    </dependency>
    <dependency>
      <groupId>org.webjars</groupId>
      <artifactId>font-awesome</artifactId>
      <version>${version.org.webjars.font-awesome}</version>
      <scope>runtime</scope>
    </dependency>
    <dependency>
      <groupId>org.webjars</groupId>
      <artifactId>momentjs</artifactId>
      <version>${version.org.webjars.momentjs}</version>
      <scope>runtime</scope>
    </dependency>
    <!-- Logging -->
    <dependency>
      <groupId>org.slf4j</groupId>
      <artifactId>slf4j-api</artifactId>
    </dependency>
    <dependency>
      <groupId>ch.qos.logback</groupId>
      <artifactId>logback-classic</artifactId>
      <scope>runtime</scope>
    </dependency>
  </dependencies>

  <build>
    <plugins>
      <plugin>
        <artifactId>maven-compiler-plugin</artifactId>
        <version>${compiler-plugin.version}</version>
      </plugin>
      <plugin>
        <groupId>org.springframework.boot</groupId>
        <artifactId>spring-boot-maven-plugin</artifactId>
        <version>${version.org.springframework.boot}</version>
      </plugin>
      <plugin>
        <artifactId>maven-surefire-plugin</artifactId>
        <version>${surefire-plugin.version}</version>
      </plugin>
      <plugin>
        <groupId>org.apache.maven.plugins</groupId>
        <artifactId>maven-source-plugin</artifactId>
        <version>${version.source.plugin}</version>
        <executions>
          <execution>
            <id>attach-sources</id>
            <goals>
              <goal>jar-no-fork</goal>
            </goals>
            <configuration>
              <archive>
                <manifestEntries>
                  <Bundle-ManifestVersion>2</Bundle-ManifestVersion>
                  <Bundle-SymbolicName>${java.module.name}.source</Bundle-SymbolicName>
                  <Bundle-Version>
                    ${parsedVersion.majorVersion}.${parsedVersion.minorVersion}.${parsedVersion.incrementalVersion}.${osgi.snapshot.qualifier}
                  </Bundle-Version>
                  <Bundle-Name>${project.name}</Bundle-Name>
                  <Bundle-Vendor>${project.organization.name}</Bundle-Vendor>
                  <Eclipse-SourceBundle>
                    ${java.module.name};version="${parsedVersion.majorVersion}.${parsedVersion.minorVersion}.${parsedVersion.incrementalVersion}.${osgi.snapshot.qualifier}";roots:="."
                  </Eclipse-SourceBundle>
                </manifestEntries>
              </archive>
            </configuration>
          </execution>
        </executions>
      </plugin>
    </plugins>
  </build>

</project><|MERGE_RESOLUTION|>--- conflicted
+++ resolved
@@ -12,11 +12,6 @@
   <properties>
     <version.org.optaplanner>7.43.0-SNAPSHOT</version.org.optaplanner>
     <version.org.springframework.boot>2.2.6.RELEASE</version.org.springframework.boot>
-    <version.org.webjars.webjars-locator>0.37</version.org.webjars.webjars-locator>
-    <version.org.webjars.bootstrap>4.3.1</version.org.webjars.bootstrap>
-    <version.org.webjars.font-awesome>5.11.2</version.org.webjars.font-awesome>
-    <version.org.webjars.momentjs>2.24.0</version.org.webjars.momentjs>
-
     <version.org.webjars.webjars-locator>0.37</version.org.webjars.webjars-locator>
     <version.org.webjars.bootstrap>4.3.1</version.org.webjars.bootstrap>
     <version.org.webjars.font-awesome>5.11.2</version.org.webjars.font-awesome>
@@ -46,8 +41,6 @@
         <type>pom</type>
         <scope>import</scope>
       </dependency>
-<<<<<<< HEAD
-
       <!-- UI -->
       <dependency>
         <groupId>org.webjars</groupId>
@@ -69,8 +62,6 @@
         <artifactId>momentjs</artifactId>
         <version>${version.org.webjars.momentjs}</version>
       </dependency>
-=======
->>>>>>> 6177cc98
     </dependencies>
   </dependencyManagement>
 
@@ -128,27 +119,24 @@
     <dependency>
       <groupId>org.webjars</groupId>
       <artifactId>webjars-locator</artifactId>
-      <version>${version.org.webjars.webjars-locator}</version>
       <scope>runtime</scope>
     </dependency>
     <dependency>
       <groupId>org.webjars</groupId>
       <artifactId>bootstrap</artifactId>
-      <version>${version.org.webjars.bootstrap}</version>
       <scope>runtime</scope>
     </dependency>
     <dependency>
       <groupId>org.webjars</groupId>
       <artifactId>font-awesome</artifactId>
-      <version>${version.org.webjars.font-awesome}</version>
       <scope>runtime</scope>
     </dependency>
     <dependency>
       <groupId>org.webjars</groupId>
       <artifactId>momentjs</artifactId>
-      <version>${version.org.webjars.momentjs}</version>
       <scope>runtime</scope>
     </dependency>
+
     <!-- Logging -->
     <dependency>
       <groupId>org.slf4j</groupId>
