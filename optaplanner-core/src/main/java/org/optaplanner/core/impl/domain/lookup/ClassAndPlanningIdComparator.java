/*
 * Copyright 2020 Red Hat, Inc. and/or its affiliates.
 *
 * Licensed under the Apache License, Version 2.0 (the "License");
 * you may not use this file except in compliance with the License.
 * You may obtain a copy of the License at
 *
 *      http://www.apache.org/licenses/LICENSE-2.0
 *
 * Unless required by applicable law or agreed to in writing, software
 * distributed under the License is distributed on an "AS IS" BASIS,
 * WITHOUT WARRANTIES OR CONDITIONS OF ANY KIND, either express or implied.
 * See the License for the specific language governing permissions and
 * limitations under the License.
 */

package org.optaplanner.core.impl.domain.lookup;

import java.util.Comparator;
import java.util.HashMap;
import java.util.Map;

import org.optaplanner.core.api.domain.common.DomainAccessType;
import org.optaplanner.core.api.domain.lookup.PlanningId;
import org.optaplanner.core.config.util.ConfigUtils;
import org.optaplanner.core.impl.domain.common.accessor.MemberAccessor;

public class ClassAndPlanningIdComparator implements Comparator<Object> {

    private boolean failFastIfNoPlanningId;
<<<<<<< HEAD
    private Map<Class, MemberAccessor> decisionCache = new HashMap<>();
=======
    private DomainAccessType domainAccessType;
>>>>>>> d172f0d3

    public ClassAndPlanningIdComparator() {
        // TODO This will break Quarkus once we don't open up the domain hierarchy for reflection any more
        this(DomainAccessType.REFLECTION, true);
    }

    public ClassAndPlanningIdComparator(boolean failFastIfNoPlanningId) {
        // TODO This will break Quarkus once we don't open up the domain hierarchy for reflection any more
        this(DomainAccessType.REFLECTION, failFastIfNoPlanningId);
    }

    public ClassAndPlanningIdComparator(DomainAccessType domainAccessType, boolean failFastIfNoPlanningId) {
        this.domainAccessType = domainAccessType;
        this.failFastIfNoPlanningId = failFastIfNoPlanningId;
    }

    @Override
    public int compare(Object a, Object b) {
        if (a == null) {
            return b == null ? 0 : -1;
        } else if (b == null) {
            return 1;
        }
        Class<?> aClass = a.getClass();
        Class<?> bClass = b.getClass();
        if (aClass != bClass) {
            return aClass.getName().compareTo(bClass.getName());
        }
        MemberAccessor aMemberAccessor = decisionCache.computeIfAbsent(aClass,
                clazz -> ConfigUtils.findPlanningIdMemberAccessor(clazz, domainAccessType));
        MemberAccessor bMemberAccessor = decisionCache.computeIfAbsent(bClass,
                clazz -> ConfigUtils.findPlanningIdMemberAccessor(clazz, domainAccessType));
        if (failFastIfNoPlanningId) {
            if (aMemberAccessor == null) {
                throw new IllegalArgumentException("The class (" + aClass
                        + ") does not have a " + PlanningId.class.getSimpleName() + " annotation.\n"
                        + "Maybe add the " + PlanningId.class.getSimpleName() + " annotation.");
            }
            if (bMemberAccessor == null) {
                throw new IllegalArgumentException("The class (" + bClass
                        + ") does not have a " + PlanningId.class.getSimpleName() + " annotation.\n"
                        + "Maybe add the " + PlanningId.class.getSimpleName() + " annotation.");
            }
        } else {
            if (aMemberAccessor == null) {
                if (bMemberAccessor == null) {
                    if (a instanceof Comparable) {
                        return ((Comparable) a).compareTo(b);
                    } else { // Return 0 to keep original order.
                        return 0;
                    }
                } else {
                    return -1;
                }
            } else if (bMemberAccessor == null) {
                return 1;
            }
        }
        Comparable aPlanningId = (Comparable) aMemberAccessor.executeGetter(a);
        Comparable bPlanningId = (Comparable) bMemberAccessor.executeGetter(b);
        if (aPlanningId == null) {
            throw new IllegalArgumentException("The planningId (" + aPlanningId
                    + ") of the member (" + aMemberAccessor + ") of the class (" + aClass
                    + ") on object (" + a + ") must not be null.\n"
                    + "Maybe initialize the planningId of the original object before solving..");
        }
        if (bPlanningId == null) {
            throw new IllegalArgumentException("The planningId (" + bPlanningId
                    + ") of the member (" + bMemberAccessor + ") of the class (" + bClass
                    + ") on object (" + a + ") must not be null.\n"
                    + "Maybe initialize the planningId of the original object before solving..");
        }
        // If a and b are different classes, this method would have already returned.
        return aPlanningId.compareTo(bPlanningId);
    }

}<|MERGE_RESOLUTION|>--- conflicted
+++ resolved
@@ -28,11 +28,8 @@
 public class ClassAndPlanningIdComparator implements Comparator<Object> {
 
     private boolean failFastIfNoPlanningId;
-<<<<<<< HEAD
+    private DomainAccessType domainAccessType;
     private Map<Class, MemberAccessor> decisionCache = new HashMap<>();
-=======
-    private DomainAccessType domainAccessType;
->>>>>>> d172f0d3
 
     public ClassAndPlanningIdComparator() {
         // TODO This will break Quarkus once we don't open up the domain hierarchy for reflection any more
