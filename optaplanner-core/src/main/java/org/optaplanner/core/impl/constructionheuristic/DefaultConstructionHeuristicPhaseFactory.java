--- conflicted
+++ resolved
@@ -28,21 +28,15 @@
 import org.optaplanner.core.config.constructionheuristic.placer.PooledEntityPlacerConfig;
 import org.optaplanner.core.config.constructionheuristic.placer.QueuedEntityPlacerConfig;
 import org.optaplanner.core.config.constructionheuristic.placer.QueuedValuePlacerConfig;
-<<<<<<< HEAD
 import org.optaplanner.core.config.heuristic.selector.common.SelectionCacheType;
 import org.optaplanner.core.config.heuristic.selector.common.SelectionOrder;
+import org.optaplanner.core.config.heuristic.selector.entity.EntitySorterManner;
 import org.optaplanner.core.config.heuristic.selector.move.MoveSelectorConfig;
 import org.optaplanner.core.config.heuristic.selector.move.composite.CartesianProductMoveSelectorConfig;
 import org.optaplanner.core.config.heuristic.selector.move.composite.UnionMoveSelectorConfig;
 import org.optaplanner.core.config.heuristic.selector.move.generic.ChangeMoveSelectorConfig;
 import org.optaplanner.core.config.heuristic.selector.value.ValueSelectorConfig;
-=======
-import org.optaplanner.core.config.heuristic.selector.entity.EntitySorterManner;
-import org.optaplanner.core.config.heuristic.selector.move.MoveSelectorConfig;
-import org.optaplanner.core.config.heuristic.selector.move.composite.CartesianProductMoveSelectorConfig;
-import org.optaplanner.core.config.heuristic.selector.move.composite.UnionMoveSelectorConfig;
 import org.optaplanner.core.config.heuristic.selector.value.ValueSorterManner;
->>>>>>> edd073f6
 import org.optaplanner.core.config.solver.EnvironmentMode;
 import org.optaplanner.core.config.util.ConfigUtils;
 import org.optaplanner.core.impl.constructionheuristic.decider.ConstructionHeuristicDecider;
@@ -73,25 +67,6 @@
     public ConstructionHeuristicPhase<Solution_> buildPhase(int phaseIndex,
             HeuristicConfigPolicy<Solution_> solverConfigPolicy, BestSolutionRecaller<Solution_> bestSolutionRecaller,
             Termination<Solution_> solverTermination) {
-<<<<<<< HEAD
-        HeuristicConfigPolicy<Solution_> phaseConfigPolicy = solverConfigPolicy.createFilteredPhaseConfigPolicy();
-        DefaultConstructionHeuristicPhase<Solution_> phase =
-                new DefaultConstructionHeuristicPhase<>(phaseIndex, solverConfigPolicy.getLogIndentation(),
-                        buildPhaseTermination(phaseConfigPolicy, solverTermination));
-        phase.setDecider(buildDecider(phaseConfigPolicy, phase.getPhaseTermination()));
-        ConstructionHeuristicType constructionHeuristicType_ =
-                Objects.requireNonNullElse(phaseConfig.getConstructionHeuristicType(),
-                        ConstructionHeuristicType.ALLOCATE_ENTITY_FROM_QUEUE);
-        phaseConfigPolicy
-                .setEntitySorterManner(phaseConfig.getEntitySorterManner() != null ? phaseConfig.getEntitySorterManner()
-                        : constructionHeuristicType_.getDefaultEntitySorterManner());
-        phaseConfigPolicy.setValueSorterManner(phaseConfig.getValueSorterManner() != null ? phaseConfig.getValueSorterManner()
-                : constructionHeuristicType_.getDefaultValueSorterManner());
-        EntityPlacerConfig entityPlacerConfig_ = getValidEntityPlacerConfig()
-                .orElseGet(() -> getValidListVariableDescriptor(solverConfigPolicy)
-                        .map(variableDescriptor -> buildListVariablePlacerConfig(phaseConfigPolicy, variableDescriptor))
-                        .orElseGet(() -> buildUnfoldedEntityPlacerConfig(phaseConfigPolicy, constructionHeuristicType_)));
-=======
         ConstructionHeuristicType constructionHeuristicType_ = Objects.requireNonNullElse(
                 phaseConfig.getConstructionHeuristicType(),
                 ConstructionHeuristicType.ALLOCATE_ENTITY_FROM_QUEUE);
@@ -108,27 +83,12 @@
                 .withValueSorterManner(valueSorterManner)
                 .build();
         Termination<Solution_> phaseTermination = buildPhaseTermination(phaseConfigPolicy, solverTermination);
-        EntityPlacerConfig entityPlacerConfig_;
-        if (phaseConfig.getEntityPlacerConfig() == null) {
-            entityPlacerConfig_ = buildUnfoldedEntityPlacerConfig(phaseConfigPolicy, constructionHeuristicType_);
-        } else {
-            entityPlacerConfig_ = phaseConfig.getEntityPlacerConfig();
-            if (phaseConfig.getConstructionHeuristicType() != null) {
-                throw new IllegalArgumentException(
-                        "The constructionHeuristicType (" + phaseConfig.getConstructionHeuristicType()
-                                + ") must not be configured if the entityPlacerConfig (" + entityPlacerConfig_
-                                + ") is explicitly configured.");
-            }
-            if (phaseConfig.getMoveSelectorConfigList() != null) {
-                throw new IllegalArgumentException("The moveSelectorConfigList (" + phaseConfig.getMoveSelectorConfigList()
-                        + ") cannot be configured if the entityPlacerConfig (" + entityPlacerConfig_
-                        + ") is explicitly configured.");
-            }
-        }
->>>>>>> edd073f6
+        EntityPlacerConfig entityPlacerConfig_ = getValidEntityPlacerConfig()
+                .orElseGet(() -> getValidListVariableDescriptor(solverConfigPolicy)
+                        .map(variableDescriptor -> buildListVariablePlacerConfig(phaseConfigPolicy, variableDescriptor))
+                        .orElseGet(() -> buildUnfoldedEntityPlacerConfig(phaseConfigPolicy, constructionHeuristicType_)));
         EntityPlacer<Solution_> entityPlacer = EntityPlacerFactory.<Solution_> create(entityPlacerConfig_)
                 .buildEntityPlacer(phaseConfigPolicy);
-
         DefaultConstructionHeuristicPhase.Builder<Solution_> builder = new DefaultConstructionHeuristicPhase.Builder<>(
                 phaseIndex,
                 solverConfigPolicy.getLogIndentation(),
@@ -221,10 +181,12 @@
 
     private ConstructionHeuristicDecider<Solution_> buildDecider(HeuristicConfigPolicy<Solution_> configPolicy,
             Termination<Solution_> termination) {
-        ConstructionHeuristicForagerConfig foragerConfig_ =
-                Objects.requireNonNullElseGet(phaseConfig.getForagerConfig(), ConstructionHeuristicForagerConfig::new);
+        ConstructionHeuristicForagerConfig foragerConfig_ = phaseConfig.getForagerConfig() == null
+                ? new ConstructionHeuristicForagerConfig()
+                : phaseConfig.getForagerConfig();
         ConstructionHeuristicForager<Solution_> forager =
-                ConstructionHeuristicForagerFactory.<Solution_> create(foragerConfig_).buildForager(configPolicy);
+                ConstructionHeuristicForagerFactory.<Solution_> create(foragerConfig_)
+                        .buildForager(configPolicy);
         EnvironmentMode environmentMode = configPolicy.getEnvironmentMode();
         ConstructionHeuristicDecider<Solution_> decider;
         Integer moveThreadCount = configPolicy.getMoveThreadCount();
