--- conflicted
+++ resolved
@@ -28,21 +28,15 @@
 import org.optaplanner.core.config.constructionheuristic.placer.PooledEntityPlacerConfig;
 import org.optaplanner.core.config.constructionheuristic.placer.QueuedEntityPlacerConfig;
 import org.optaplanner.core.config.constructionheuristic.placer.QueuedValuePlacerConfig;
-<<<<<<< HEAD
 import org.optaplanner.core.config.heuristic.selector.common.SelectionCacheType;
 import org.optaplanner.core.config.heuristic.selector.common.SelectionOrder;
+import org.optaplanner.core.config.heuristic.selector.entity.EntitySorterManner;
 import org.optaplanner.core.config.heuristic.selector.move.MoveSelectorConfig;
 import org.optaplanner.core.config.heuristic.selector.move.composite.CartesianProductMoveSelectorConfig;
 import org.optaplanner.core.config.heuristic.selector.move.composite.UnionMoveSelectorConfig;
 import org.optaplanner.core.config.heuristic.selector.move.generic.ChangeMoveSelectorConfig;
 import org.optaplanner.core.config.heuristic.selector.value.ValueSelectorConfig;
-=======
-import org.optaplanner.core.config.heuristic.selector.entity.EntitySorterManner;
-import org.optaplanner.core.config.heuristic.selector.move.MoveSelectorConfig;
-import org.optaplanner.core.config.heuristic.selector.move.composite.CartesianProductMoveSelectorConfig;
-import org.optaplanner.core.config.heuristic.selector.move.composite.UnionMoveSelectorConfig;
 import org.optaplanner.core.config.heuristic.selector.value.ValueSorterManner;
->>>>>>> b7a26b44
 import org.optaplanner.core.config.solver.EnvironmentMode;
 import org.optaplanner.core.config.util.ConfigUtils;
 import org.optaplanner.core.impl.constructionheuristic.decider.ConstructionHeuristicDecider;
@@ -73,25 +67,6 @@
     public ConstructionHeuristicPhase<Solution_> buildPhase(int phaseIndex,
             HeuristicConfigPolicy<Solution_> solverConfigPolicy, BestSolutionRecaller<Solution_> bestSolutionRecaller,
             Termination<Solution_> solverTermination) {
-<<<<<<< HEAD
-        HeuristicConfigPolicy<Solution_> phaseConfigPolicy = solverConfigPolicy.createFilteredPhaseConfigPolicy();
-        DefaultConstructionHeuristicPhase<Solution_> phase =
-                new DefaultConstructionHeuristicPhase<>(phaseIndex, solverConfigPolicy.getLogIndentation(),
-                        buildPhaseTermination(phaseConfigPolicy, solverTermination));
-        phase.setDecider(buildDecider(phaseConfigPolicy, phase.getPhaseTermination()));
-        ConstructionHeuristicType constructionHeuristicType_ =
-                Objects.requireNonNullElse(phaseConfig.getConstructionHeuristicType(),
-                        ConstructionHeuristicType.ALLOCATE_ENTITY_FROM_QUEUE);
-        phaseConfigPolicy
-                .setEntitySorterManner(phaseConfig.getEntitySorterManner() != null ? phaseConfig.getEntitySorterManner()
-                        : constructionHeuristicType_.getDefaultEntitySorterManner());
-        phaseConfigPolicy.setValueSorterManner(phaseConfig.getValueSorterManner() != null ? phaseConfig.getValueSorterManner()
-                : constructionHeuristicType_.getDefaultValueSorterManner());
-        EntityPlacerConfig entityPlacerConfig_ = getValidEntityPlacerConfig()
-                .orElseGet(() -> getValidListVariableDescriptor(solverConfigPolicy)
-                        .map(variableDescriptor -> buildListVariablePlacerConfig(phaseConfigPolicy, variableDescriptor))
-                        .orElseGet(() -> buildUnfoldedEntityPlacerConfig(phaseConfigPolicy, constructionHeuristicType_)));
-=======
         ConstructionHeuristicType constructionHeuristicType_ = Objects.requireNonNullElse(
                 phaseConfig.getConstructionHeuristicType(),
                 ConstructionHeuristicType.ALLOCATE_ENTITY_FROM_QUEUE);
@@ -108,24 +83,10 @@
                 .withValueSorterManner(valueSorterManner)
                 .build();
         Termination<Solution_> phaseTermination = buildPhaseTermination(phaseConfigPolicy, solverTermination);
-        EntityPlacerConfig entityPlacerConfig_;
-        if (phaseConfig.getEntityPlacerConfig() == null) {
-            entityPlacerConfig_ = buildUnfoldedEntityPlacerConfig(phaseConfigPolicy, constructionHeuristicType_);
-        } else {
-            entityPlacerConfig_ = phaseConfig.getEntityPlacerConfig();
-            if (phaseConfig.getConstructionHeuristicType() != null) {
-                throw new IllegalArgumentException(
-                        "The constructionHeuristicType (" + phaseConfig.getConstructionHeuristicType()
-                                + ") must not be configured if the entityPlacerConfig (" + entityPlacerConfig_
-                                + ") is explicitly configured.");
-            }
-            if (phaseConfig.getMoveSelectorConfigList() != null) {
-                throw new IllegalArgumentException("The moveSelectorConfigList (" + phaseConfig.getMoveSelectorConfigList()
-                        + ") cannot be configured if the entityPlacerConfig (" + entityPlacerConfig_
-                        + ") is explicitly configured.");
-            }
-        }
->>>>>>> b7a26b44
+        EntityPlacerConfig entityPlacerConfig_ = getValidEntityPlacerConfig()
+                .orElseGet(() -> getValidListVariableDescriptor(solverConfigPolicy)
+                        .map(variableDescriptor -> buildListVariablePlacerConfig(phaseConfigPolicy, variableDescriptor))
+                        .orElseGet(() -> buildUnfoldedEntityPlacerConfig(phaseConfigPolicy, constructionHeuristicType_)));
         EntityPlacer<Solution_> entityPlacer = EntityPlacerFactory.<Solution_> create(entityPlacerConfig_)
                 .buildEntityPlacer(phaseConfigPolicy);
 
