[[springBootJavaQuickStart]]


= Spring Boot Java quick start

include::./attributes_opta.adoc[]
:doctype: book

:imagesdir: ../..
:sectnums:
:toc: left
:icons: font
:experimental:
:COMMUNITY:
//Variable for the community version conditional statements.
:PRODUCTIZED:
//Variable for the enterprise version conditional statements.


This guide walks you through the process of creating a Spring Boot
<<<<<<< HEAD
application with {PLANNER}'s constraint solving artificial intelligence (AI).

=======
application with OptaPlanner's constraint solving artificial intelligence (AI).
>>>>>>> e5012ceb


You will build a REST application that optimizes a school timetable for students and teachers:

image::QuickStart/SpringBoot/timeTableAppScreenshot.png[]

Your service will assign `Lesson` instances to `Timeslot` and `Room` instances automatically
<<<<<<< HEAD
by using AI to adhere to the following hard and soft _scheduling constraints_:
//For product, we can't have 'such as:' as a lead-in. In this case, I think this list IS the list that we use in the example, so we can just say 'the following.'
=======
by using AI to adhere to hard and soft scheduling _constraints_, such as the following examples:
>>>>>>> e5012ceb

* A room can have at most one lesson at the same time.
* A teacher can teach at most one lesson at the same time.
* A student can attend at most one lesson at the same time.
* A teacher prefers to teach every lesson in a single room.
* A teacher prefers to teach sequential lessons and dislikes gaps between lessons.

Mathematically speaking, school timetabling is an _NP-hard_ problem.
<<<<<<< HEAD
That means it is difficult to scale.
Simply iterating through all possible combinations with brute force would take millions of years
for a non-trivial dataset, even on a supercomputer.
Fortunately, AI constraint solvers such as {PLANNER} have advanced algorithms
that deliver a near-optimal solution in a reasonable amount of time. What is considered to be a reasonable amount of time is subjective and depends on the goals of your problem.
=======
This means it is difficult to scale.
Simply using brute force to iterate through all possible combinations would take millions of years for a non-trivial data set, even on a supercomputer.
Luckily, AI constraint solvers such as OptaPlanner have advanced algorithms
that deliver a near-optimal solution in a reasonable amount of time.
>>>>>>> e5012ceb

.Prerequisites

* https://www.oracle.com/java/technologies/javase-downloads.html[JDK 8 or later]
* https://maven.apache.org/download.cgi[Maven 3.2+] or https://gradle.org/install/[Gradle4+]
* An IDE, such as https://www.jetbrains.com/idea[IntelliJ IDEA], VSCode, Eclipse, or NetBeans

== Generate the {PLANNER} Spring Boot project

Spring Initialzr is a web-based application that creates a Spring Boot structure based on a few user inputs. You can use Spring Initializr to easily generate a Maven or Gradle Spring Boot project that you can customize for {PLANNER}.


.Procedure
. Open Spring Initializr in a web browser:
+
[source]
----
https://start.spring.io/
----
. Select a project, language, Spring Boot version, and enter project metadata.
. Click *Add Dependencies* and select *Spring Web* to add the `spring-boot-starter-web` dependency.
. Click *GENERATE*. Your project ZIP file downloads.
. Extract the ZIP file and change directory to your Spring Boot project directory.
. Add the {PLANNER} dependency (`optaplanner-spring-boot-starter`). Currently `optaplanner-spring-boot-starter` is not included in Spring Initializr so you must manually add it to your build file.
+
* If you generated a Maven project, add the `optaplanner-spring-boot-starter` to your `pom.xml` file where `_VERSION_` is the version of {PLANNER}:
+
[source,xml,subs=attributes+]
----
<dependencyManagement>
    <dependencies>
        <dependency>
            <groupId>org.optaplanner</groupId>
            <artifactId>optaplanner-spring-boot-starter</artifactId>
            <version>{PRODUCTVERSION}</version>
        </dependency>
    </dependencies>
</dependencyManagement>
----
+
The following example shows the `optaplanner-spring-boot-starter` dependency added to your project's `pom.xml` file:
+
[source,xml,subs=attributes+]
----
<?xml version="1.0" encoding="UTF-8"?>
<project xmlns="http://maven.apache.org/POM/4.0.0" xmlns:xsi="http://www.w3.org/2001/XMLSchema-instance"
    xsi:schemaLocation="http://maven.apache.org/POM/4.0.0 http://maven.apache.org/xsd/maven-4.0.0.xsd">
    <modelVersion>4.0.0</modelVersion>
    <parent>
        <groupId>org.springframework.boot</groupId>
        <artifactId>spring-boot-starter-parent</artifactId>
        <version>{version-org-spring-framework-boot}</version>
    </parent>

    <groupId>com.example</groupId>
    <artifactId>constraint-solving-ai-optaplanner</artifactId>
    <version>0.1.0-SNAPSHOT</version>
    <name>Constraint Solving AI with {PLANNER}</name>
    <description>A Spring Boot {PLANNER} example to generate a school timetable.</description>

    <properties>
        <java.version>1.8</java.version>
    </properties>

    <dependencies>
        <dependency>
            <groupId>org.springframework.boot</groupId>
            <artifactId>spring-boot-starter-web</artifactId>
        </dependency>
        <dependency>
            <groupId>org.optaplanner</groupId>
            <artifactId>optaplanner-spring-boot-starter</artifactId>
        </dependency>

        <dependency>
            <groupId>org.springframework.boot</groupId>
            <artifactId>spring-boot-starter-test</artifactId>
            <scope>test</scope>
            <exclusions>
                <exclusion>
                    <groupId>org.junit.vintage</groupId>
                    <artifactId>junit-vintage-engine</artifactId>
                </exclusion>
            </exclusions>
        </dependency>
    </dependencies>

    <dependencyManagement>
        <dependencies>
            <dependency>
                <groupId>org.optaplanner</groupId>
                <artifactId>optaplanner-spring-boot-starter</artifactId>
                <version>{project-version}</version>
            </dependency>
        </dependencies>
    </dependencyManagement>

    <build>
        <plugins>
            <plugin>
                <groupId>org.springframework.boot</groupId>
                <artifactId>spring-boot-maven-plugin</artifactId>
            </plugin>
        </plugins>
    </build>

</project>
----

* If you generated a Gradle project, add the `optaplanner-spring-boot-starter` to your `build.gradle` file:
+
[source]
----
implementation "org.optaplanner:optaplanner-spring-boot-starter:{project-version}"
----
+
The following example shows the `optaplanner-spring-boot-starter` dependency added to your project's `build.gradle` file in a Gradle Java project:
+
[source,groovy,subs=attributes+]
----
plugins {
    id "org.springframework.boot" version "{version-org-spring-framework-boot}"
    id "io.spring.dependency-management" version "1.0.9.RELEASE"
    id "java"
}

group = "com.example"
version = "0.1.0-SNAPSHOT"
sourceCompatibility = "1.8"

repositories {
    mavenCentral()
}

dependencies {
    implementation "org.springframework.boot:spring-boot-starter-web"
    implementation "org.optaplanner:optaplanner-spring-boot-starter:{project-version}"
    testImplementation("org.springframework.boot:spring-boot-starter-test") {
        exclude group: "org.junit.vintage", module: "junit-vintage-engine"
    }
}

test {
    useJUnitPlatform()
}
----


[[initial]]
== Model the domain objects

The goal of the {PLANNER} timetable project is to assign each lesson to a time slot and a room. To do this, you will add three classes, `Timeslot`, `Lesson`, and `Room`, as shown in the following diagram:

image::QuickStart/SpringBoot/timeTableClassDiagramPure.png[]

.Timeslot

The `Timeslot` class represents a time interval when lessons are taught,
for example, `Monday 10:30 - 11:30` or `Tuesday 13:30 - 14:30`.
In this example, all time slots have the same duration
and there are no time slots during lunch or other breaks.

A time slot has no date because a high school schedule just repeats every week.
There is no need for https://docs.optaplanner.org/latestFinal/optaplanner-docs/html_single/index.html#continuousPlanning[continuous planning].
Because no `Timeslot` instances change during solving, a `Timeslot` is called a _problem fact_.
Such classes do not require any {PLANNER} specific annotations.

.Room

The `Room` class represents a location where lessons are taught,
for example, `Room A` or `Room B`.
In this example, all rooms are without capacity limits
and they can accommodate all lessons.

`Room` instances do not change during solving so `Room` is also a _problem fact_.

.Lesson

During a lesson, represented by the `Lesson` class,
a teacher teaches a subject to a group of students,
for example, `Math by A.Turing for 9th grade` or `Chemistry by M.Curie for 10th grade`.
If a subject is taught multiple times per week by the same teacher to the same student group,
there are multiple `Lesson` instances that are only distinguishable by `id`.
For example, the 9th grade has six math lessons a week.

During solving, {PLANNER} changes the `timeslot` and `room` fields of the `Lesson` class
to assign each lesson to a time slot and a room.
Because {PLANNER} changes these fields, `Lesson` is a _planning entity_:

image::QuickStart/SpringBoot/timeTableClassDiagramAnnotated.png[]

Most of the fields in the previous diagram contain input data, except for the orange fields:
A lesson's `timeslot` and `room` fields are unassigned (`null`) in the input data
and assigned (not `null`) in the output data.
{PLANNER} changes these fields during solving.
Such fields are called planning variables.
In order for {PLANNER} to recognize them,
both the `timeslot` and `room` fields require an `@PlanningVariable` annotation.
Their containing class, `Lesson`, requires an `@PlanningEntity` annotation.

.Procedure

. Create the `src/main/java/com/example/domain/Timeslot.java` class:
+
[source,java]
----
package com.example.domain;

import java.time.DayOfWeek;
import java.time.LocalTime;

public class Timeslot {

    private DayOfWeek dayOfWeek;
    private LocalTime startTime;
    private LocalTime endTime;

    private Timeslot() {
    }

    public Timeslot(DayOfWeek dayOfWeek, LocalTime startTime, LocalTime endTime) {
        this.dayOfWeek = dayOfWeek;
        this.startTime = startTime;
        this.endTime = endTime;
    }

    @Override
    public String toString() {
        return dayOfWeek + " " + startTime.toString();
    }

    // ********************************
    // Getters and setters
    // ********************************

    public DayOfWeek getDayOfWeek() {
        return dayOfWeek;
    }

    public LocalTime getStartTime() {
        return startTime;
    }

    public LocalTime getEndTime() {
        return endTime;
    }

}
----

+
Notice the `toString()` method keeps the output short
so it is easier to read {PLANNER}'s `DEBUG` or `TRACE` log, as shown later.


. Create the `src/main/java/com/example/domain/Room.java` class:
+
[source,java]
----
package com.example.domain;

public class Room {

    private String name;

    private Room() {
    }

    public Room(String name) {
        this.name = name;
    }

    @Override
    public String toString() {
        return name;
    }

    // ********************************
    // Getters and setters
    // ********************************

    public String getName() {
        return name;
    }

}
----

. Create the `src/main/java/com/example/domain/Lesson.java` class:
+
[source,java]
----
package com.example.domain;

import org.optaplanner.core.api.domain.entity.PlanningEntity;
import org.optaplanner.core.api.domain.variable.PlanningVariable;

@PlanningEntity
public class Lesson {

    private Long id;

    private String subject;
    private String teacher;
    private String studentGroup;

    @PlanningVariable(valueRangeProviderRefs = "timeslotRange")
    private Timeslot timeslot;

    @PlanningVariable(valueRangeProviderRefs = "roomRange")
    private Room room;

    private Lesson() {
    }

    public Lesson(Long id, String subject, String teacher, String studentGroup) {
        this.id = id;
        this.subject = subject;
        this.teacher = teacher;
        this.studentGroup = studentGroup;
    }

    @Override
    public String toString() {
        return subject + "(" + id + ")";
    }

    // ********************************
    // Getters and setters
    // ********************************

    public Long getId() {
        return id;
    }

    public String getSubject() {
        return subject;
    }

    public String getTeacher() {
        return teacher;
    }

    public String getStudentGroup() {
        return studentGroup;
    }

    public Timeslot getTimeslot() {
        return timeslot;
    }

    public void setTimeslot(Timeslot timeslot) {
        this.timeslot = timeslot;
    }

    public Room getRoom() {
        return room;
    }

    public void setRoom(Room room) {
        this.room = room;
    }

}
----
+
The `Lesson` class has an `@PlanningEntity` annotation
so {PLANNER} knows that this class changes during solving
because it contains one or more planning variables.
+
The `timeslot` field has an `@PlanningVariable` annotation
so {PLANNER} knows that it can change its value.
In order to find potential `Timeslot` instances to assign to this field,
{PLANNER} uses the `valueRangeProviderRefs` property to connect to a value range provider
(explained later) that provides a `List<Timeslot>` to pick from.
+
The `room` field also has an `@PlanningVariable` annotation for the same reasons.

ifdef::COMMUNITY[]
//We can't link to community docs from product docs so conditionalizing for community. If its important, I can include the section in the product doc but because this is a guided tutorial I don't think it is neccesary.
[NOTE]
====
Determining the `@PlanningVariable` fields for an arbitrary constraint solving use case
is often challenging the first time.
Read https://docs.optaplanner.org/latestFinal/optaplanner-docs/html_single/index.html#domainModelingGuide[the domain modeling guidelines]
to avoid common pitfalls.
====
endif::COMMUNITY[]

== Define the constraints and calculate the score

<<<<<<< HEAD
When solving a problem, a _score_ represents the quality of a given solution.
The higher the score the better.
{PLANNER} looks for the best solution, which is the solution with the highest score found in the available time.
=======
A _score_ represents the quality of a specific solution.
The higher the better.
OptaPlanner looks for the best solution, which is the solution with the highest score found in the available time.
>>>>>>> e5012ceb
It might be the _optimal_ solution.

Because the timetable example use case has hard and soft constraints,
use the `HardSoftScore` class to represent the score:

* Hard constraints must not be broken. For example: _A room can have at most one lesson at the same time._
* Soft constraints should not be broken. For example: _A teacher prefers to teach in a single room._

Hard constraints are weighted against other hard constraints.
Soft constraints are weighted against other soft constraints.
Hard constraints always outweigh soft constraints, regardless of their respective weights.

To calculate the score, you could implement an `EasyScoreCalculator` class:

[source,java]
----
public class TimeTableEasyScoreCalculator implements EasyScoreCalculator<TimeTable> {

    @Override
    public HardSoftScore calculateScore(TimeTable timeTable) {
        List<Lesson> lessonList = timeTable.getLessonList();
        int hardScore = 0;
        for (Lesson a : lessonList) {
            for (Lesson b : lessonList) {
                if (a.getTimeslot() != null && a.getTimeslot().equals(b.getTimeslot())
                        && a.getId() < b.getId()) {
                    // A room can accommodate at most one lesson at the same time.
                    if (a.getRoom() != null && a.getRoom().equals(b.getRoom())) {
                        hardScore--;
                    }
                    // A teacher can teach at most one lesson at the same time.
                    if (a.getTeacher().equals(b.getTeacher())) {
                        hardScore--;
                    }
                    // A student can attend at most one lesson at the same time.
                    if (a.getStudentGroup().equals(b.getStudentGroup())) {
                        hardScore--;
                    }
                }
            }
        }
        int softScore = 0;
        // Soft constraints are only implemented in the "complete" implementation
        return HardSoftScore.of(hardScore, softScore);
    }

}
----

Unfortunately, this solution does not scale well because it is non-incremental:
every time a lesson is assigned to a different time slot or room,
all lessons are re-evaluated to calculate the new score.

A better solution is to create a `src/main/java/com/example/solver/TimeTableConstraintProvider.java` class
to perform incremental score calculation. This class uses {PLANNER}'s ConstraintStream API which is inspired by Java 8 Streams and SQL.
The `ConstraintProvider` scales an order of magnitude better than the `EasyScoreCalculator`: __O__(n) instead of __O__(n²).

.Procedure
Create the following `src/main/java/com/example/solver/TimeTableConstraintProvider.java` class:

[source,java]
----
package com.example.solver;

import com.example.domain.Lesson;
import org.optaplanner.core.api.score.buildin.hardsoft.HardSoftScore;
import org.optaplanner.core.api.score.stream.Constraint;
import org.optaplanner.core.api.score.stream.ConstraintFactory;
import org.optaplanner.core.api.score.stream.ConstraintProvider;
import org.optaplanner.core.api.score.stream.Joiners;

public class TimeTableConstraintProvider implements ConstraintProvider {

    @Override
    public Constraint[] defineConstraints(ConstraintFactory constraintFactory) {
        return new Constraint[] {
                // Hard constraints
                roomConflict(constraintFactory),
                teacherConflict(constraintFactory),
                studentGroupConflict(constraintFactory),
                // Soft constraints are only implemented in the "complete" implementation
        };
    }

    private Constraint roomConflict(ConstraintFactory constraintFactory) {
        // A room can accommodate at most one lesson at the same time.

        // Select a lesson ...
        return constraintFactory.from(Lesson.class)
                // ... and pair it with another lesson ...
                .join(Lesson.class,
                        // ... in the same timeslot ...
                        Joiners.equal(Lesson::getTimeslot),
                        // ... in the same room ...
                        Joiners.equal(Lesson::getRoom),
                        // ... and the pair is unique (different id, no reverse pairs)
                        Joiners.lessThan(Lesson::getId))
                // then penalize each pair with a hard weight.
                .penalize("Room conflict", HardSoftScore.ONE_HARD);
    }

    private Constraint teacherConflict(ConstraintFactory constraintFactory) {
        // A teacher can teach at most one lesson at the same time.
        return constraintFactory.from(Lesson.class)
                .join(Lesson.class,
                        Joiners.equal(Lesson::getTimeslot),
                        Joiners.equal(Lesson::getTeacher),
                        Joiners.lessThan(Lesson::getId))
                .penalize("Teacher conflict", HardSoftScore.ONE_HARD);
    }

    private Constraint studentGroupConflict(ConstraintFactory constraintFactory) {
        // A student can attend at most one lesson at the same time.
        return constraintFactory.from(Lesson.class)
                .join(Lesson.class,
                        Joiners.equal(Lesson::getTimeslot),
                        Joiners.equal(Lesson::getStudentGroup),
                        Joiners.lessThan(Lesson::getId))
                .penalize("Student group conflict", HardSoftScore.ONE_HARD);
    }

}
----

== Gather the domain objects in a planning solution

A `TimeTable` instance wraps all `Timeslot`, `Room`, and `Lesson` instances of a single dataset.
Furthermore, because it contains all lessons, each with a specific planning variable state,
it is a _planning solution_ and it has a score:

* If lessons are still unassigned, then it is an _uninitialized_ solution,
for example, a solution with the score `-4init/0hard/0soft`.
* If it breaks hard constraints, then it is an _infeasible_ solution,
for example, a solution with the score `-2hard/-3soft`.
* If it adheres to all hard constraints, then it is a _feasible_ solution,
for example, a solution with the score `0hard/-7soft`.

The `TimeTable` class has an `@PlanningSolution` annotation,
so {PLANNER} knows that this class contains all of the input and output data.

Specifically, this class is the input of the problem:

* A `timeslotList` field with all time slots
** This is a list of problem facts, because they do not change during solving.
* A `roomList` field with all rooms
** This is a list of problem facts, because they do not change during solving.
* A `lessonList` field with all lessons
** This is a list of planning entities because they change during solving.
** Of each `Lesson`:
*** The values of the `timeslot` and `room` fields are typically still `null`, so unassigned.
They are planning variables.
***  The other fields, such as `subject`, `teacher` and `studentGroup`, are filled in.
These fields are problem properties.

However, this class is also the output of the solution:

* A `lessonList` field for which each `Lesson` instance has non-null `timeslot` and `room` fields after solving
* A `score` field that represents the quality of the output solution, for example, `0hard/-5soft`

.Procedure
Create the `src/main/java/com/example/domain/TimeTable.java` class:

[source,java]
----
package com.example.domain;

import java.util.List;

import org.optaplanner.core.api.domain.solution.PlanningEntityCollectionProperty;
import org.optaplanner.core.api.domain.solution.PlanningScore;
import org.optaplanner.core.api.domain.solution.PlanningSolution;
import org.optaplanner.core.api.domain.solution.ProblemFactCollectionProperty;
import org.optaplanner.core.api.domain.valuerange.ValueRangeProvider;
import org.optaplanner.core.api.score.buildin.hardsoft.HardSoftScore;

@PlanningSolution
public class TimeTable {

    @ValueRangeProvider(id = "timeslotRange")
    @ProblemFactCollectionProperty
    private List<Timeslot> timeslotList;

    @ValueRangeProvider(id = "roomRange")
    @ProblemFactCollectionProperty
    private List<Room> roomList;

    @PlanningEntityCollectionProperty
    private List<Lesson> lessonList;

    @PlanningScore
    private HardSoftScore score;

    private TimeTable() {
    }

    public TimeTable(List<Timeslot> timeslotList, List<Room> roomList,
            List<Lesson> lessonList) {
        this.timeslotList = timeslotList;
        this.roomList = roomList;
        this.lessonList = lessonList;
    }

    // ********************************
    // Getters and setters
    // ********************************

    public List<Timeslot> getTimeslotList() {
        return timeslotList;
    }

    public List<Room> getRoomList() {
        return roomList;
    }

    public List<Lesson> getLessonList() {
        return lessonList;
    }

    public HardSoftScore getScore() {
        return score;
    }

}
----



.The value range providers

<<<<<<< HEAD
The `timeslotList` field is a value range provider.
It holds the `Timeslot` instances which {PLANNER} can pick from to assign to the `timeslot` field of `Lesson` instances.
The `timeslotList` field has an `@ValueRangeProvider` annotation to connect those two,
by matching the `id` with the `valueRangeProviderRefs` of the `@PlanningVariable` in the `Lesson`.
=======
* A `lessonList` field for which each `Lesson` instance has non-null `timeslot` and `room` fields after solving
* A `score` field that represents the quality of the output solution, for example, `0hard/-5soft`

=== The value range providers

The `timeslotList` field is a value range provider.
It holds the `Timeslot` instances which OptaPlanner can pick from to assign to the `timeslot` field of `Lesson` instances.
The `timeslotList` field has an `@ValueRangeProvider` annotation to connect the `@PlanningVariable` with the `@ValueRangeProvider`,
by matching the value of the `id` property with the value of the `valueRangeProviderRefs` property of the `@PlanningVariable` annotation in the `Lesson` class.
>>>>>>> e5012ceb

Following the same logic, the `roomList` field also has an `@ValueRangeProvider` annotation.

.The problem fact and planning entity properties

Furthermore, {PLANNER} needs to know which `Lesson` instances it can change
as well as how to retrieve the `Timeslot` and `Room` instances used for score calculation
by your `TimeTableConstraintProvider`.

The `timeslotList` and `roomList` fields have an `@ProblemFactCollectionProperty` annotation,
so your `TimeTableConstraintProvider` can select _from_ those instances.

The `lessonList` has an `@PlanningEntityCollectionProperty` annotation,
so {PLANNER} can change them during solving
and your `TimeTableConstraintProvider` can select _from_ those too.

== Create the Timetable service

Now you are ready to put everything together and create a REST service.
But solving planning problems on REST threads causes HTTP timeout issues.
Therefore, the Spring Boot starter injects a `SolverManager` instance,
which runs solvers in a separate thread pool
and can solve multiple datasets in parallel.

.Procedure
Create the `src/main/java/com/example/solver/TimeTableController.java` class:

[source,java]
----
package com.example.solver;

import java.util.UUID;
import java.util.concurrent.ExecutionException;

import com.example.domain.TimeTable;
import org.optaplanner.core.api.solver.SolverJob;
import org.optaplanner.core.api.solver.SolverManager;
import org.springframework.beans.factory.annotation.Autowired;
import org.springframework.web.bind.annotation.PostMapping;
import org.springframework.web.bind.annotation.RequestBody;
import org.springframework.web.bind.annotation.RequestMapping;
import org.springframework.web.bind.annotation.RestController;

@RestController
@RequestMapping("/timeTable")
public class TimeTableController {

    @Autowired
    private SolverManager<TimeTable, UUID> solverManager;

    @PostMapping("/solve")
    public TimeTable solve(@RequestBody TimeTable problem) {
        UUID problemId = UUID.randomUUID();
        // Submit the problem to start solving
        SolverJob<TimeTable, UUID> solverJob = solverManager.solve(problemId, problem);
        TimeTable solution;
        try {
            // Wait until the solving ends
            solution = solverJob.getFinalBestSolution();
        } catch (InterruptedException | ExecutionException e) {
            throw new IllegalStateException("Solving failed.", e);
        }
        return solution;
    }

}
----


In this example, this initial implementation waits for the solver to finish,
which can still cause an HTTP timeout.
The _complete_ implementation avoids HTTP timeouts much more elegantly.

== Set the solver termination time

If your planning application does not have a termination setting or a termination event, it theoretically runs forever and in reality eventually causes an HTTP timeout error. To prevent this from occurring, use the `optaplanner.solver.termination.spent-limit` parameter to specify the length of time after which the application terminates. In most applications, you should set the time to at least five minutes (`5m`). However, in the Timetable example, limit the solving time to five seconds. That is short enough to avoid the HTTP timeout.

.Procedure
Create the `src/main/resources/application.properties` file with the following content:

[source,properties]
----
optaplanner.solver.termination.spent-limit=5s
----

== Make the application executable

<<<<<<< HEAD
After you have completed your {PLANNER} Spring Boot project, package everything into a single executable JAR file driven by a standard Java `main()` method.
=======
Package everything into a single executable JAR file driven by a standard Java `main()` method:
>>>>>>> e5012ceb

.Prerequisites

.Procedure

. Create the `TimeTableSpringBootApp.java` class with the following content:
+
[source,java]
----
package com.example;

import org.springframework.boot.SpringApplication;
import org.springframework.boot.autoconfigure.SpringBootApplication;

@SpringBootApplication
public class TimeTableSpringBootApp {

    public static void main(String[] args) {
        SpringApplication.run(TimeTableSpringBootApp.class, args);
    }

}
----


. Replace the `src/main/java/com/example/DemoApplication.java` class created by Spring Initializr
with the `TimeTableSpringBootApp.java` class.
. Run the `TimeTableSpringBootApp.java` class  as the main class of a regular Java application.

=== Try the application

After you start the Timetable {PLANNER} Spring Boot application, you can test the REST service with any REST client that you want.
This example uses the Linux `curl` command to send a POST request.

.Prerequisites
* The Timetable {PLANNER} Spring Boot application is running.

.Procedure
Enter the following command:

[source]
----
$ curl -i -X POST http://localhost:8080/timeTable/solve -H "Content-Type:application/json" -d '{"timeslotList":[{"dayOfWeek":"MONDAY","startTime":"08:30:00","endTime":"09:30:00"},{"dayOfWeek":"MONDAY","startTime":"09:30:00","endTime":"10:30:00"}],"roomList":[{"name":"Room A"},{"name":"Room B"}],"lessonList":[{"id":1,"subject":"Math","teacher":"A. Turing","studentGroup":"9th grade"},{"id":2,"subject":"Chemistry","teacher":"M. Curie","studentGroup":"9th grade"},{"id":3,"subject":"French","teacher":"M. Curie","studentGroup":"10th grade"},{"id":4,"subject":"History","teacher":"I. Jones","studentGroup":"10th grade"}]}'
----

After about five seconds, the termination spent time defined in  `application.properties`, the service returns an output similar to the following example:

[source]
----
HTTP/1.1 200
Content-Type: application/json
...

{"timeslotList":...,"roomList":...,"lessonList":[{"id":1,"subject":"Math","teacher":"A. Turing","studentGroup":"9th grade","timeslot":{"dayOfWeek":"MONDAY","startTime":"08:30:00","endTime":"09:30:00"},"room":{"name":"Room A"}},{"id":2,"subject":"Chemistry","teacher":"M. Curie","studentGroup":"9th grade","timeslot":{"dayOfWeek":"MONDAY","startTime":"09:30:00","endTime":"10:30:00"},"room":{"name":"Room A"}},{"id":3,"subject":"French","teacher":"M. Curie","studentGroup":"10th grade","timeslot":{"dayOfWeek":"MONDAY","startTime":"08:30:00","endTime":"09:30:00"},"room":{"name":"Room B"}},{"id":4,"subject":"History","teacher":"I. Jones","studentGroup":"10th grade","timeslot":{"dayOfWeek":"MONDAY","startTime":"09:30:00","endTime":"10:30:00"},"room":{"name":"Room B"}}],"score":"0hard/0soft"}
----

Notice that the application assigned all four lessons to one of the two time slots and one of the two rooms.
Also notice that it conforms to all hard constraints.
For example, M. Curie's two lessons are in different time slots.

On the server side, the `info` log show what {PLANNER} did in those five seconds:

[options="nowrap"]
----
... Solving started: time spent (33), best score (-8init/0hard/0soft), environment mode (REPRODUCIBLE), random (JDK with seed 0).
... Construction Heuristic phase (0) ended: time spent (73), best score (0hard/0soft), score calculation speed (459/sec), step total (4).
... Local Search phase (1) ended: time spent (5000), best score (0hard/0soft), score calculation speed (28949/sec), step total (28398).
... Solving ended: time spent (5000), best score (0hard/0soft), score calculation speed (28524/sec), phase total (2), environment mode (REPRODUCIBLE).
----

=== Test the application

A good application includes test coverage. This example tests the Timetable {PLANNER} Spring Boot application. It uses a JUnit test to generate a test dataset and send it to the `TimeTableController` to solve.

.Procedure

Create the `src/test/java/com/example/solver/TimeTableControllerTest.java` class with the following content:
+
[source,java]
----
package com.example.solver;

import java.time.DayOfWeek;
import java.time.LocalTime;
import java.util.ArrayList;
import java.util.List;

import com.example.domain.Lesson;
import com.example.domain.Room;
import com.example.domain.TimeTable;
import com.example.domain.Timeslot;
import org.junit.jupiter.api.Test;
import org.junit.jupiter.api.Timeout;
import org.springframework.beans.factory.annotation.Autowired;
import org.springframework.boot.test.context.SpringBootTest;

import static org.junit.jupiter.api.Assertions.assertFalse;
import static org.junit.jupiter.api.Assertions.assertNotNull;
import static org.junit.jupiter.api.Assertions.assertTrue;

@SpringBootTest(properties = {
        "optaplanner.solver.termination.spent-limit=1h", // Effectively disable this termination in favor of the best-score-limit
        "optaplanner.solver.termination.best-score-limit=0hard/*soft"})
public class TimeTableControllerTest {

    @Autowired
    private TimeTableController timeTableController;

    @Test
    @Timeout(600_000)
    public void solve() {
        TimeTable problem = generateProblem();
        TimeTable solution = timeTableController.solve(problem);
        assertFalse(solution.getLessonList().isEmpty());
        for (Lesson lesson : solution.getLessonList()) {
            assertNotNull(lesson.getTimeslot());
            assertNotNull(lesson.getRoom());
        }
        assertTrue(solution.getScore().isFeasible());
    }

    private TimeTable generateProblem() {
        List<Timeslot> timeslotList = new ArrayList<>();
        timeslotList.add(new Timeslot(DayOfWeek.MONDAY, LocalTime.of(8, 30), LocalTime.of(9, 30)));
        timeslotList.add(new Timeslot(DayOfWeek.MONDAY, LocalTime.of(9, 30), LocalTime.of(10, 30)));
        timeslotList.add(new Timeslot(DayOfWeek.MONDAY, LocalTime.of(10, 30), LocalTime.of(11, 30)));
        timeslotList.add(new Timeslot(DayOfWeek.MONDAY, LocalTime.of(13, 30), LocalTime.of(14, 30)));
        timeslotList.add(new Timeslot(DayOfWeek.MONDAY, LocalTime.of(14, 30), LocalTime.of(15, 30)));

        List<Room> roomList = new ArrayList<>();
        roomList.add(new Room("Room A"));
        roomList.add(new Room("Room B"));
        roomList.add(new Room("Room C"));

        List<Lesson> lessonList = new ArrayList<>();
        lessonList.add(new Lesson(101L, "Math", "B. May", "9th grade"));
        lessonList.add(new Lesson(102L, "Physics", "M. Curie", "9th grade"));
        lessonList.add(new Lesson(103L, "Geography", "M. Polo", "9th grade"));
        lessonList.add(new Lesson(104L, "English", "I. Jones", "9th grade"));
        lessonList.add(new Lesson(105L, "Spanish", "P. Cruz", "9th grade"));

        lessonList.add(new Lesson(201L, "Math", "B. May", "10th grade"));
        lessonList.add(new Lesson(202L, "Chemistry", "M. Curie", "10th grade"));
        lessonList.add(new Lesson(203L, "History", "I. Jones", "10th grade"));
        lessonList.add(new Lesson(204L, "English", "P. Cruz", "10th grade"));
        lessonList.add(new Lesson(205L, "French", "M. Curie", "10th grade"));
        return new TimeTable(timeslotList, roomList, lessonList);
    }

}
----


This test verifies that after solving, all lessons are assigned to a time slot and a room.
It also verifies that it found a feasible solution (no hard constraints broken).

Normally, the solver finds a feasible solution in less than 200 milliseconds.
Notice how the `@SpringBootTest` annotation's `properties` property overwrites the solver termination
to terminate as soon as a feasible solution (`0hard/*soft`) is found.
This avoids hard coding a solver time, because the unit test might run on arbitrary hardware.
This approach ensures that the test runs long enough to find a feasible solution, even on slow machines.
However, it does not run a millisecond longer than it strictly must, even on fast machines.

//How do I run the test?

=== Logging

After you have completed your {PLANNER} Spring Boot application, you can use logging information to help you fine-tune the constraints in the `ConstraintProvider`. Review the _score calculation speed_ in the `info` log file to assess the impact of changes to your constraints. Run the application in debug mode to show every step that your application takes or use trace logging to every step and every move per stop.

.Procedure
. Run the planning application for a fixed amount of time, for example, five minutes.
. Review the score calculation speed in the  `log` file as shown in the following example:
+
[source]
----
... Solving ended: ..., score calculation speed (29455/sec), ...
----

. Change a constraint, run the planning application again for the same amount of time, and review the  score calculation speed in the  `log` file.

. Run the application in debug mode to log every step:
+
* To run debug mode from the command line, use the `-D` system property.
* To change logging in the `application.properties` file ad the following line to that file:
+
[source,properties]
----
logging.level.org.optaplanner=debug
----
+
The following examples shows output in the `log` file in in debug mode:
+
[options="nowrap"]
----
... Solving started: time spent (67), best score (-20init/0hard/0soft), environment mode (REPRODUCIBLE), random (JDK with seed 0).
...     CH step (0), time spent (128), score (-18init/0hard/0soft), selected move count (15), picked move ([Math(101) {null -> Room A}, Math(101) {null -> MONDAY 08:30}]).
...     CH step (1), time spent (145), score (-16init/0hard/0soft), selected move count (15), picked move ([Physics(102) {null -> Room A}, Physics(102) {null -> MONDAY 09:30}]).
...
----

. Use `trace` logging to show every _step_ and every _move_ per step.
//Need instructions on how to enable trace logging.

ifdef::COMMUNITY[]
== Summary

Congratulations!
You have just developed a https://spring.io/[Spring] application with https://www.optaplanner.org/[{PLANNER}]!

endif::COMMUNITY[]

== Database and UI integration

Now that you have created an OptaPlanner application with SpringBoot, add database and UI integration.

.Procedure

. Create https://spring.io/guides/gs/accessing-data-jpa/[JPA repositories] for `Timeslot`, `Room`, and `Lesson`.

. https://spring.io/guides/gs/accessing-data-rest/[Expose them through REST].

. Build a `TimeTableRepository` facade to read and write a `TimeTable` instance in a single transaction.

. Adjust the `TimeTableController` as shown in the following example:
+
====
[source,java]
----
package com.example.solver;

import com.example.domain.TimeTable;
import com.example.persistence.TimeTableRepository;
import org.optaplanner.core.api.score.ScoreManager;
import org.optaplanner.core.api.solver.SolverManager;
import org.optaplanner.core.api.solver.SolverStatus;
import org.springframework.beans.factory.annotation.Autowired;
import org.springframework.web.bind.annotation.GetMapping;
import org.springframework.web.bind.annotation.PostMapping;
import org.springframework.web.bind.annotation.RequestMapping;
import org.springframework.web.bind.annotation.RestController;

@RestController
@RequestMapping("/timeTable")
public class TimeTableController {

    @Autowired
    private TimeTableRepository timeTableRepository;
    @Autowired
    private SolverManager<TimeTable, Long> solverManager;
    @Autowired
    private ScoreManager<TimeTable, HardSoftScore> scoreManager;

    // To try, GET http://localhost:8080/timeTable
    @GetMapping()
    public TimeTable getTimeTable() {
        // Get the solver status before loading the solution
        // to avoid the race condition that the solver terminates between them
        SolverStatus solverStatus = getSolverStatus();
        TimeTable solution = timeTableRepository.findById(TimeTableRepository.SINGLETON_TIME_TABLE_ID);
        scoreManager.updateScore(solution); // Sets the score
        solution.setSolverStatus(solverStatus);
        return solution;
    }

    @PostMapping("/solve")
    public void solve() {
        solverManager.solveAndListen(TimeTableRepository.SINGLETON_TIME_TABLE_ID,
                timeTableRepository::findById,
                timeTableRepository::save);
    }

    public SolverStatus getSolverStatus() {
        return solverManager.getSolverStatus(TimeTableRepository.SINGLETON_TIME_TABLE_ID);
    }

    @PostMapping("/stopSolving")
    public void stopSolving() {
        solverManager.terminateEarly(TimeTableRepository.SINGLETON_TIME_TABLE_ID);
    }

}
----
====
+
For simplicity's sake, this code handles only one `TimeTable` instance,
but it is straightforward to enable multi-tenancy and handle multiple `TimeTable` instances of different high schools in parallel.
+
The `getTimeTable()` method returns the latest timetable from the database.
It uses the `ScoreManager` (which is automatically injected)
<<<<<<< HEAD
to calculate the score of that timetable so the UI can show the score.
=======
to calculate the score of that timetable, so the UI can show the score.
>>>>>>> e5012ceb
+
The `solve()` method starts a job to solve the current timetable and store the time slot and room assignments in the database.
It uses the `SolverManager.solveAndListen()` method to listen to intermediate best solutions
and update the database accordingly.
This enables the UI to show progress while the backend is still solving.

<<<<<<< HEAD
. Now that the `solve()` method returns immediately, adjust the `TimeTableControllerTest` as shown in the following example:

=======
. Adjust the `TimeTableControllerTest` instance accordingly, now that the `solve()` method returns immediately.
Poll for the latest solution until the solver finishes solving:
>>>>>>> e5012ceb
+
====
[source,java]
----
package com.example.solver;

import com.example.domain.Lesson;
import com.example.domain.TimeTable;
import org.junit.jupiter.api.Test;
import org.junit.jupiter.api.Timeout;
import org.optaplanner.core.api.solver.SolverStatus;
import org.springframework.beans.factory.annotation.Autowired;
import org.springframework.boot.test.context.SpringBootTest;

import static org.junit.jupiter.api.Assertions.assertFalse;
import static org.junit.jupiter.api.Assertions.assertNotNull;
import static org.junit.jupiter.api.Assertions.assertTrue;

@SpringBootTest(properties = {
        "optaplanner.solver.termination.spent-limit=1h", // Effectively disable this termination in favor of the best-score-limit
        "optaplanner.solver.termination.best-score-limit=0hard/*soft"})
public class TimeTableControllerTest {

    @Autowired
    private TimeTableController timeTableController;

    @Test
    @Timeout(600_000)
    public void solveDemoDataUntilFeasible() throws InterruptedException {
        timeTableController.solve();
        TimeTable timeTable = timeTableController.getTimeTable();
        while (timeTable.getSolverStatus() != SolverStatus.NOT_SOLVING) {
            // Quick polling (not a Test Thread Sleep anti-pattern)
            // Test is still fast on fast machines and doesn't randomly fail on slow machines.
            Thread.sleep(20L);
            timeTable = timeTableController.getTimeTable();
        }
        assertFalse(timeTable.getLessonList().isEmpty());
        for (Lesson lesson : timeTable.getLessonList()) {
            assertNotNull(lesson.getTimeslot());
            assertNotNull(lesson.getRoom());
        }
        assertTrue(timeTable.getScore().isFeasible());
    }

}
----
====
. Poll for the latest solution until the solver finishes solving.\
//This looks like a separate step so I moved it below the example.
. To visualize the timetable, build an attractive web UI on top of these REST methods.

ifdef::COMMUNITY[]
Take a look at the example's source code to see how this all turns out.
endif::COMMUNITY[]<|MERGE_RESOLUTION|>--- conflicted
+++ resolved
@@ -18,25 +18,14 @@
 
 
 This guide walks you through the process of creating a Spring Boot
-<<<<<<< HEAD
 application with {PLANNER}'s constraint solving artificial intelligence (AI).
 
-=======
-application with OptaPlanner's constraint solving artificial intelligence (AI).
->>>>>>> e5012ceb
-
-
 You will build a REST application that optimizes a school timetable for students and teachers:
 
 image::QuickStart/SpringBoot/timeTableAppScreenshot.png[]
 
 Your service will assign `Lesson` instances to `Timeslot` and `Room` instances automatically
-<<<<<<< HEAD
 by using AI to adhere to the following hard and soft _scheduling constraints_:
-//For product, we can't have 'such as:' as a lead-in. In this case, I think this list IS the list that we use in the example, so we can just say 'the following.'
-=======
-by using AI to adhere to hard and soft scheduling _constraints_, such as the following examples:
->>>>>>> e5012ceb
 
 * A room can have at most one lesson at the same time.
 * A teacher can teach at most one lesson at the same time.
@@ -45,18 +34,12 @@
 * A teacher prefers to teach sequential lessons and dislikes gaps between lessons.
 
 Mathematically speaking, school timetabling is an _NP-hard_ problem.
-<<<<<<< HEAD
 That means it is difficult to scale.
 Simply iterating through all possible combinations with brute force would take millions of years
 for a non-trivial dataset, even on a supercomputer.
 Fortunately, AI constraint solvers such as {PLANNER} have advanced algorithms
-that deliver a near-optimal solution in a reasonable amount of time. What is considered to be a reasonable amount of time is subjective and depends on the goals of your problem.
-=======
-This means it is difficult to scale.
-Simply using brute force to iterate through all possible combinations would take millions of years for a non-trivial data set, even on a supercomputer.
-Luckily, AI constraint solvers such as OptaPlanner have advanced algorithms
-that deliver a near-optimal solution in a reasonable amount of time.
->>>>>>> e5012ceb
+that deliver a near-optimal solution in a reasonable amount of time. 
+What is considered to be a reasonable amount of time is subjective and depends on the goals of your problem.
 
 .Prerequisites
 
@@ -448,15 +431,9 @@
 
 == Define the constraints and calculate the score
 
-<<<<<<< HEAD
 When solving a problem, a _score_ represents the quality of a given solution.
 The higher the score the better.
 {PLANNER} looks for the best solution, which is the solution with the highest score found in the available time.
-=======
-A _score_ represents the quality of a specific solution.
-The higher the better.
-OptaPlanner looks for the best solution, which is the solution with the highest score found in the available time.
->>>>>>> e5012ceb
 It might be the _optimal_ solution.
 
 Because the timetable example use case has hard and soft constraints,
@@ -686,22 +663,10 @@
 
 .The value range providers
 
-<<<<<<< HEAD
 The `timeslotList` field is a value range provider.
 It holds the `Timeslot` instances which {PLANNER} can pick from to assign to the `timeslot` field of `Lesson` instances.
 The `timeslotList` field has an `@ValueRangeProvider` annotation to connect those two,
 by matching the `id` with the `valueRangeProviderRefs` of the `@PlanningVariable` in the `Lesson`.
-=======
-* A `lessonList` field for which each `Lesson` instance has non-null `timeslot` and `room` fields after solving
-* A `score` field that represents the quality of the output solution, for example, `0hard/-5soft`
-
-=== The value range providers
-
-The `timeslotList` field is a value range provider.
-It holds the `Timeslot` instances which OptaPlanner can pick from to assign to the `timeslot` field of `Lesson` instances.
-The `timeslotList` field has an `@ValueRangeProvider` annotation to connect the `@PlanningVariable` with the `@ValueRangeProvider`,
-by matching the value of the `id` property with the value of the `valueRangeProviderRefs` property of the `@PlanningVariable` annotation in the `Lesson` class.
->>>>>>> e5012ceb
 
 Following the same logic, the `roomList` field also has an `@ValueRangeProvider` annotation.
 
@@ -789,11 +754,7 @@
 
 == Make the application executable
 
-<<<<<<< HEAD
 After you have completed your {PLANNER} Spring Boot project, package everything into a single executable JAR file driven by a standard Java `main()` method.
-=======
-Package everything into a single executable JAR file driven by a standard Java `main()` method:
->>>>>>> e5012ceb
 
 .Prerequisites
 
@@ -1083,24 +1044,15 @@
 +
 The `getTimeTable()` method returns the latest timetable from the database.
 It uses the `ScoreManager` (which is automatically injected)
-<<<<<<< HEAD
 to calculate the score of that timetable so the UI can show the score.
-=======
-to calculate the score of that timetable, so the UI can show the score.
->>>>>>> e5012ceb
 +
 The `solve()` method starts a job to solve the current timetable and store the time slot and room assignments in the database.
 It uses the `SolverManager.solveAndListen()` method to listen to intermediate best solutions
 and update the database accordingly.
 This enables the UI to show progress while the backend is still solving.
 
-<<<<<<< HEAD
 . Now that the `solve()` method returns immediately, adjust the `TimeTableControllerTest` as shown in the following example:
 
-=======
-. Adjust the `TimeTableControllerTest` instance accordingly, now that the `solve()` method returns immediately.
-Poll for the latest solution until the solver finishes solving:
->>>>>>> e5012ceb
 +
 ====
 [source,java]
