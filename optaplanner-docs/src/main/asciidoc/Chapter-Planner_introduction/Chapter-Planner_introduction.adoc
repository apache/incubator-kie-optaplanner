[[plannerIntroduction]]
= OptaPlanner Introduction
:doctype: book
:sectnums:
:toc: left
:icons: font
:experimental:
:sourcedir: .

include::Section-whatIsOptaPlanner.adoc[leveloffset=+2]

include::Section-whatIsAPlanningProblem.adoc[leveloffset=+2]

include::Section-requirements.adoc[leveloffset=+2]

include::Section-governance.adoc[leveloffset=+2]

<<<<<<< HEAD
include::Section-downloadandruntheexamples.adoc[leveloffset=+2]
=======
* **Employee shift rostering**: timetabling nurses, repairmen, ...
* **Agenda scheduling**: scheduling meetings, appointments, maintenance jobs, advertisements, ...
* **Educational timetabling**: scheduling lessons, courses, exams, conference presentations, ...
* **Vehicle routing**: planning vehicle routes (trucks, trains, boats, airplanes, ...) for moving freight and/or passengers through multiple destinations using known mapping tools ...
* **Bin packing**: filling containers, trucks, ships, and storage warehouses with items, but also packing information across computer resources, as in cloud computing ...
* **Job shop scheduling**: planning car assembly lines, machine queue planning, workforce task planning, ...
* **Cutting stock**: minimizing waste while cutting paper, steel, carpet, ...
* **Sport scheduling**: planning games and training schedules for football leagues, baseball leagues, ...
* **Financial optimization**: investment portfolio optimization, risk spreading, ...

image::Chapter-Planner_introduction/useCaseOverview.png[align="center"]

[[whatIsAPlanningProblem]]
== What is a Planning Problem?
image::Chapter-Planner_introduction/whatIsAPlanningProblem.png[align="center"]

A planning problem has an optimal goal, based on limited resources and under specific constraints. Optimal goals can be any number of things, such as:

* Maximized profits - the optimal goal results in the highest possible profit.
* Minimized ecological footprint - the optimal goal has the least amount of environmental impact.
* Maximized satisfaction for employees or customers - the optimal goal prioritizes the needs of employees or customers.

The ability to achieve these goals relies on the number of resources available, such as:

* The number of people.
* Amount of time.
* Budget.
* Physical assets, for example, machinery, vehicles, computers, buildings, etc.

Specific constraints related to these resources must also be taken into account, such as the number of hours a person works, their ability to use certain machines, or compatibility between pieces of equipment. 
 
OptaPlanner helps Java^TM^ programmers solve constraint satisfaction problems efficiently. Under the hood, it combines optimization heuristics and metaheuristics with very efficient score calculation.


[[aPlanningProblemIsNPCompleteOrNPHard]]
=== A Planning Problem is NP-complete or NP-hard

All the use cases above are _probably_ http://en.wikipedia.org/wiki/NP-complete[NP-complete] or harder.
In layman's terms, NP-complete means:

* It's easy to verify a given solution to a problem in reasonable time.
* There is no silver bullet to find the optimal solution of a problem in reasonable time (*).


[NOTE]
====
(*) At least, none of the smartest computer scientists in the world have found such a silver bullet yet.
But if they find one for 1 NP-complete problem, it will work for every NP-complete problem.

In fact, there's a $ 1,000,000 reward for anyone that proves if http://en.wikipedia.org/wiki/P_%3D_NP_problem[such a silver bullet actually exists or not].
====

The implication of this is pretty dire: solving your problem is probably harder than you anticipated, because the two common techniques won't suffice:

* A Brute Force algorithm (even a smarter variant) will take too long.
* A quick algorithm, for example in bin packing, __putting in the largest items first__, will return a solution that is far from optimal.

By using advanced optimization algorithms, *OptaPlanner does find a good solution in reasonable time for such planning problems.*


[[aPlanningProblemHasConstraints]]
=== A Planning Problem Has (Hard and Soft) Constraints

Usually, a planning problem has at least two levels of constraints:

* A _(negative) hard constraint_ must not be broken. For example: __1 teacher can not teach 2 different lessons at the same time__.
* A _(negative) soft constraint_ should not be broken if it can be avoided. For example: __Teacher A does not like to teach on Friday afternoon__.

Some problems have positive constraints too:

* A _positive soft constraint (or reward)_ should be fulfilled if possible. For example: __Teacher B likes to teach on Monday morning__.

Some basic problems (such as <<nQueens,N queens>>) only have hard constraints.
Some problems have three or more levels of constraints, for example hard, medium and soft constraints.

These constraints define the _score calculation_ (AKA __fitness function__) of a planning problem.
Each solution of a planning problem can be graded with a score. **With OptaPlanner, score constraints are written in an Object Oriented language, such as Java^TM^ code or Drools rules**.
Such code is easy, flexible and scalable.


[[aPlanningProblemHasAHugeSearchSpace]]
=== A Planning Problem Has a Huge Search Space

A planning problem has a number of __solutions__.
There are several categories of solutions:

* A _possible solution_ is any solution, whether or not it breaks any number of constraints. Planning problems tend to have an incredibly large number of possible solutions. Many of those solutions are worthless.
* A _feasible solution_ is a solution that does not break any (negative) hard constraints. The number of feasible solutions tends to be relative to the number of possible solutions. Sometimes there are no feasible solutions. Every feasible solution is a possible solution.
* An _optimal solution_ is a solution with the highest score. Planning problems tend to have 1 or a few optimal solutions. There is always at least 1 optimal solution, even in the case that there are no feasible solutions and the optimal solution isn't feasible.
* The _best solution found_ is the solution with the highest score found by an implementation in a given amount of time. The best solution found is likely to be feasible and, given enough time, it's an optimal solution.

Counterintuitively, the number of possible solutions is huge (if calculated correctly), even with a small dataset.
As you can see in the examples, most instances have a lot more possible solutions than the minimal number of atoms in the known universe (10^80). Because there is no silver bullet to find the optimal solution, any implementation is forced to evaluate at least a subset of all those possible solutions.

OptaPlanner supports several optimization algorithms to efficiently wade through that incredibly large number of possible solutions.
Depending on the use case, some optimization algorithms perform better than others, but it's impossible to tell in advance. **With OptaPlanner, it is easy to switch the optimization algorithm**, by changing the solver configuration in a few lines of XML or code.


[[requirements]]
== Requirements

OptaPlanner is _open source_ software, released under http://www.apache.org/licenses/LICENSE-2.0.html[the Apache Software License 2.0].
This license is very liberal and allows reuse for commercial purposes.
Read http://www.apache.org/foundation/licence-FAQ.html#WhatDoesItMEAN[the layman's explanation].

OptaPlanner is 100% pure Java^TM^ and runs on any JVM 1.6 or higher. It <<integration,integrates very easily>> with other Java^TM^ technologies.
OptaPlanner is available in <<useWithMavenGradleEtc,the Maven Central Repository>>.

Planner works on any Java Virtual Machine and is compatible with Standard Java, Enterprise Java, and all JVM languages.

image::Chapter-Planner_introduction/compatibility.png[align="center"]



[[governance]]
== Governance


[[statusOfOptaPlanner]]
=== Status of OptaPlanner

OptaPlanner is stable, reliable and scaleable. It has been heavily tested with unit, integration, and stress tests, and is used in production throughout the world. One example handles over 50 000 variables with 5000 variables each, multiple constraint types and billions of possible constraint matches. 


[[releaseNotes]]
=== Release Notes

We release a `Beta` or `CR` version every few weeks and a `Final` version every few months. https://www.optaplanner.org/download/releaseNotes/[Read the release notes of each release on our website.]


[[backwardsCompatibility]]
=== Backwards Compatibility

OptaPlanner separates its API and implementation:

* **Public API**: All classes in the package namespace *org.optaplanner.core.api* are 100% *backwards compatible* in future releases (especially minor and hotfix releases). In rare circumstances, if the major version number changes, a few specific classes might have a few backwards incompatible changes, but those will be clearly documented in https://www.optaplanner.org/download/upgradeRecipe/[the upgrade recipe].
* **XML configuration**: The XML solver configuration is backwards compatible for all elements, except for elements that require the use of non public API classes. The XML solver configuration is defined by the classes in the package namespace **org.optaplanner.core.config**.
* **Implementation classes**: All classes in the package namespace *org.optaplanner.core.impl* are _not_ backwards compatible: they will change in future major or minor releases (but probably not in hotfix releases). https://www.optaplanner.org/download/upgradeRecipe/[The upgrade recipe] describes every such relevant change and on how to quickly deal with it when upgrading to a newer version.


[NOTE]
====
This documentation covers some `impl` classes too.
Those documented `impl` classes are reliable and safe to use (unless explicitly marked as experimental in this documentation), but we're just not entirely comfortable yet to write their signatures in stone.
====


[[communityAndSupport]]
=== Community and Support

For news and articles, check https://www.optaplanner.org/blog/[our blog], Google+ (https://plus.google.com/+OptaPlannerOrg[OptaPlanner], https://plus.google.com/+GeoffreyDeSmet[Geoffrey De Smet]) and twitter (https://twitter.com/OptaPlanner[OptaPlanner], https://twitter.com/GeoffreyDeSmet[Geoffrey De Smet]).
*If OptaPlanner helps you, help us by blogging or tweeting about it!*

Public questions are welcome on https://www.optaplanner.org/community/forum.html[our community forum].
Bugs and feature requests are welcome in https://issues.jboss.org/browse/PLANNER[our issue tracker].
Pull requests are very welcome on GitHub and get priority treatment! By open sourcing your improvements, you 'll benefit from our peer review and from our improvements made on top of your improvements.

Red Hat sponsors OptaPlanner development by employing the core team.
For enterprise support and consulting, take a look at https://www.optaplanner.org/community/product.html[the BRMS and BPM Suite products] (which contain OptaPlanner) or https://www.redhat.com/en/about/contact/sales[contact Red Hat].


[[relationshipWithKie]]
=== Relationship with Drools and jBPM

OptaPlanner is part of the http://www.kiegroup.org[KIE group of projects].
It releases regularly (often once or twice per month) together with the http://www.drools.org/[Drools] rule engine and the http://www.jbpm.org/[jBPM] workflow engine.

image::Chapter-Planner_introduction/kieFunctionalityOverview.png[align="center"]

See <<architectureOverview,the architecture overview>> to learn more about the optional integration with Drools.


[[_downloadandruntheexamples]]
== Download and Run the Examples


[[getTheReleaseZipAndRunTheExamples]]
=== Get the Release .zip and Run the Examples

To try it now:

. Download a release zip of OptaPlanner from https://www.optaplanner.org[the OptaPlanner website] and unzip it.
. Open the directory [path]_examples_ and run the script.
+ 
Linux or Mac:
+

[source,sh,options="nowrap"]
----
$ cd examples
$ ./runExamples.sh
----
+
Windows:
+

[source,sh,options="nowrap"]
----
$ cd examples
$ runExamples.bat
----

image::Chapter-Planner_introduction/distributionZip.png[align="center"]

The Examples GUI application will open.
Pick an example to try it out:

image::Chapter-Planner_introduction/plannerExamplesAppScreenshot.png[align="center"]


[NOTE]
====
OptaPlanner itself has no GUI dependencies.
It runs just as well on a server or a mobile JVM as it does on the desktop.
====

[discrete]
== Run the Webexamples

Besides the GUI examples, there are also a set of webexamples to try out. The webexamples include:

* Vehicle routing: calculating the shortest possible route to pick up all items required for a number of different customers using either http://leafletjs.com/[Leaflet] or http://google.com/maps[Google Maps] visualizations. 
* Cloud balancing: Assigning processes across computers with different specifications and costs. 

*Prerequisites*

The webexamples require several JEE APIs to run, such as:

* Servlet
* JAX-RS
* CDI

These are not required for Planner itself.

**Running the Webexamples on a JEE Application Server **

. Download a JEE application server, such as JBoss EAP or http://www.wildfly.org/[WildFly] and unzip it.
. Download a release zip of OptaPlanner from https://www.optaplanner.org[the OptaPlanner website] and unzip it.
. Open the directory [path]_webexamples_ and deploy the `optaplanner-webexamples-*.war` file on the JEE application server. 
+ 
If using JBoss EAP in standalone mode, this can be done by adding the `optaplanner-webexamples-*.war` file to the `jboss-eap-*/standalone/deployments` folder. 
. Open the following address in a web browser:  $$http://localhost:8080/optaplanner-webexamples-*/$$ (replace the $$*$$ with the actual version).

**Deploying Webexamples on a Servlet Container**

To successfully deploy the webesxamples on a servlet container (such as Jetty or Tomcat) instead of on a real JEE application server (such as WildFly):

. Add the missing implementation libraries (for example RestEasy and Weld) in the `optaplanner-webexamples-*.war` manually.

. Deploy the `optaplanner-webexamples-*.war` on the servlet container.


Pick an example to try it out, such as the Vehicle Routing example:

image::Chapter-Planner_introduction/plannerWebexamplesScreenshot.png[align="center"]


[[runTheExamplesInAnIDE]]
=== Run the Examples in an IDE (IntelliJ, Eclipse, NetBeans)

To run the examples in your favorite IDE:

* In IntelliJ IDEA, NetBeans or a non-vanilla Eclipse:
+
. Open the file [path]_examples/sources/pom.xml_ as a new project, the maven integration will take care of the rest.
. Run the examples from the project.

* In a vanilla Eclipse (which lacks the M2Eclipse plugin):
. Open a new project for the directory [path]_examples/sources_ .
. Add all the jars to the classpath from the directory [path]_binaries_ and the directory [path]_examples/binaries_ , except for the file [path]_examples/binaries/optaplanner-examples-*.jar_ .
. Add the Java source directory [path]_src/main/java_ and the Java resources directory [path]_src/main/resources_ .
. Create a run configuration:
** Main class: `org.optaplanner.examples.app.OptaPlannerExamplesApp`
** VM parameters (optional): `-Xmx512M -server`
.. To run a specific example directly and skip the example selection window, run its `App` class (for example ``CloudBalancingApp``) instead of ``OptaPlannerExamplesApp``.
. Run that run configuration.


[[useWithMavenGradleEtc]]
=== Use OptaPlanner with Maven, Gradle, Ivy, Buildr or ANT

The OptaPlanner jars are also available in http://search.maven.org/#search|ga|1|org.optaplanner[the central maven repository] (and also in
pass:macros[https://repository.jboss.org/nexus/index.html#nexus-search;gav~org.optaplanner~~~~[the JBoss maven repository\]]).

If you use Maven, add a dependency to `optaplanner-core` in your project's [path]_pom.xml_
:

[source,xml,options="nowrap"]
----
    <dependency>
      <groupId>org.optaplanner</groupId>
      <artifactId>optaplanner-core</artifactId>
    </dependency>
----

This is similar for Gradle, Ivy and Buildr.
To identify the latest version, check http://search.maven.org/#search|ga|1|org.optaplanner[the central maven repository].

Because you might end up using other OptaPlanner modules too, it's recommended to import the `optaplanner-bom` in Maven's `dependencyManagement` so the OptaPlanner version is specified only once:

[source,xml,options="nowrap"]
----
  <dependencyManagement>
    <dependencies>
      <dependency>
        <groupId>org.optaplanner</groupId>
        <artifactId>optaplanner-bom</artifactId>
        <type>pom</type>
        <version>...</version>
        <scope>import</scope>
      </dependency>
      ...
    </dependencies>
  </dependencyManagement>
----

If you're still using ANT (without Ivy), copy all the jars from the download zip's [path]_binaries_
 directory in your classpath.

[NOTE]
====
The download zip's [path]_binaries_
 directory contains far more jars then `optaplanner-core` actually uses.
It also contains the jars used by other modules, such as ``optaplanner-benchmark``.

Check the maven repository [path]_pom.xml_
 files to determine the minimal dependency set of a specific module (for a specific version).
====


[[buildFromSource]]
=== Build OptaPlanner from Source

It's easy to build OptaPlanner from source.

*Prerequisites*

https://help.github.com/articles/set-up-git/[Set up Git].

. Clone `optaplanner` from GitHub (or alternatively, download https://github.com/kiegroup/optaplanner/zipball/master[the zipball]):
+

[source,sh,options="nowrap"]
----
$ git clone git@github.com:kiegroup/optaplanner.git optaplanner
...
----
+

[NOTE]
====
If you don't have a GitHub account or your local Git installation isn't configured with it, use this command instead, to avoid an authentication issue:

[source,sh,options="nowrap"]
----
$ git clone https://github.com/kiegroup/optaplanner.git optaplanner
...
----
====

. Build it with http://maven.apache.org/[Maven]:
+

[source,sh,options="nowrap"]
----
$ cd optaplanner
$ mvn clean install -DskipTests
...
----
+

[NOTE]
====
The first time, Maven might take a long time, because it needs to download jars.
====

. Run the examples:
+

[source,sh,options="nowrap"]
----
$ cd optaplanner-examples
$ mvn exec:java
...
----

. Edit the sources in your favorite IDE.

.. _Optional_: use a Java profiler.
>>>>>>> 77c67738
<|MERGE_RESOLUTION|>--- conflicted
+++ resolved
@@ -15,396 +15,4 @@
 
 include::Section-governance.adoc[leveloffset=+2]
 
-<<<<<<< HEAD
-include::Section-downloadandruntheexamples.adoc[leveloffset=+2]
-=======
-* **Employee shift rostering**: timetabling nurses, repairmen, ...
-* **Agenda scheduling**: scheduling meetings, appointments, maintenance jobs, advertisements, ...
-* **Educational timetabling**: scheduling lessons, courses, exams, conference presentations, ...
-* **Vehicle routing**: planning vehicle routes (trucks, trains, boats, airplanes, ...) for moving freight and/or passengers through multiple destinations using known mapping tools ...
-* **Bin packing**: filling containers, trucks, ships, and storage warehouses with items, but also packing information across computer resources, as in cloud computing ...
-* **Job shop scheduling**: planning car assembly lines, machine queue planning, workforce task planning, ...
-* **Cutting stock**: minimizing waste while cutting paper, steel, carpet, ...
-* **Sport scheduling**: planning games and training schedules for football leagues, baseball leagues, ...
-* **Financial optimization**: investment portfolio optimization, risk spreading, ...
-
-image::Chapter-Planner_introduction/useCaseOverview.png[align="center"]
-
-[[whatIsAPlanningProblem]]
-== What is a Planning Problem?
-image::Chapter-Planner_introduction/whatIsAPlanningProblem.png[align="center"]
-
-A planning problem has an optimal goal, based on limited resources and under specific constraints. Optimal goals can be any number of things, such as:
-
-* Maximized profits - the optimal goal results in the highest possible profit.
-* Minimized ecological footprint - the optimal goal has the least amount of environmental impact.
-* Maximized satisfaction for employees or customers - the optimal goal prioritizes the needs of employees or customers.
-
-The ability to achieve these goals relies on the number of resources available, such as:
-
-* The number of people.
-* Amount of time.
-* Budget.
-* Physical assets, for example, machinery, vehicles, computers, buildings, etc.
-
-Specific constraints related to these resources must also be taken into account, such as the number of hours a person works, their ability to use certain machines, or compatibility between pieces of equipment. 
- 
-OptaPlanner helps Java^TM^ programmers solve constraint satisfaction problems efficiently. Under the hood, it combines optimization heuristics and metaheuristics with very efficient score calculation.
-
-
-[[aPlanningProblemIsNPCompleteOrNPHard]]
-=== A Planning Problem is NP-complete or NP-hard
-
-All the use cases above are _probably_ http://en.wikipedia.org/wiki/NP-complete[NP-complete] or harder.
-In layman's terms, NP-complete means:
-
-* It's easy to verify a given solution to a problem in reasonable time.
-* There is no silver bullet to find the optimal solution of a problem in reasonable time (*).
-
-
-[NOTE]
-====
-(*) At least, none of the smartest computer scientists in the world have found such a silver bullet yet.
-But if they find one for 1 NP-complete problem, it will work for every NP-complete problem.
-
-In fact, there's a $ 1,000,000 reward for anyone that proves if http://en.wikipedia.org/wiki/P_%3D_NP_problem[such a silver bullet actually exists or not].
-====
-
-The implication of this is pretty dire: solving your problem is probably harder than you anticipated, because the two common techniques won't suffice:
-
-* A Brute Force algorithm (even a smarter variant) will take too long.
-* A quick algorithm, for example in bin packing, __putting in the largest items first__, will return a solution that is far from optimal.
-
-By using advanced optimization algorithms, *OptaPlanner does find a good solution in reasonable time for such planning problems.*
-
-
-[[aPlanningProblemHasConstraints]]
-=== A Planning Problem Has (Hard and Soft) Constraints
-
-Usually, a planning problem has at least two levels of constraints:
-
-* A _(negative) hard constraint_ must not be broken. For example: __1 teacher can not teach 2 different lessons at the same time__.
-* A _(negative) soft constraint_ should not be broken if it can be avoided. For example: __Teacher A does not like to teach on Friday afternoon__.
-
-Some problems have positive constraints too:
-
-* A _positive soft constraint (or reward)_ should be fulfilled if possible. For example: __Teacher B likes to teach on Monday morning__.
-
-Some basic problems (such as <<nQueens,N queens>>) only have hard constraints.
-Some problems have three or more levels of constraints, for example hard, medium and soft constraints.
-
-These constraints define the _score calculation_ (AKA __fitness function__) of a planning problem.
-Each solution of a planning problem can be graded with a score. **With OptaPlanner, score constraints are written in an Object Oriented language, such as Java^TM^ code or Drools rules**.
-Such code is easy, flexible and scalable.
-
-
-[[aPlanningProblemHasAHugeSearchSpace]]
-=== A Planning Problem Has a Huge Search Space
-
-A planning problem has a number of __solutions__.
-There are several categories of solutions:
-
-* A _possible solution_ is any solution, whether or not it breaks any number of constraints. Planning problems tend to have an incredibly large number of possible solutions. Many of those solutions are worthless.
-* A _feasible solution_ is a solution that does not break any (negative) hard constraints. The number of feasible solutions tends to be relative to the number of possible solutions. Sometimes there are no feasible solutions. Every feasible solution is a possible solution.
-* An _optimal solution_ is a solution with the highest score. Planning problems tend to have 1 or a few optimal solutions. There is always at least 1 optimal solution, even in the case that there are no feasible solutions and the optimal solution isn't feasible.
-* The _best solution found_ is the solution with the highest score found by an implementation in a given amount of time. The best solution found is likely to be feasible and, given enough time, it's an optimal solution.
-
-Counterintuitively, the number of possible solutions is huge (if calculated correctly), even with a small dataset.
-As you can see in the examples, most instances have a lot more possible solutions than the minimal number of atoms in the known universe (10^80). Because there is no silver bullet to find the optimal solution, any implementation is forced to evaluate at least a subset of all those possible solutions.
-
-OptaPlanner supports several optimization algorithms to efficiently wade through that incredibly large number of possible solutions.
-Depending on the use case, some optimization algorithms perform better than others, but it's impossible to tell in advance. **With OptaPlanner, it is easy to switch the optimization algorithm**, by changing the solver configuration in a few lines of XML or code.
-
-
-[[requirements]]
-== Requirements
-
-OptaPlanner is _open source_ software, released under http://www.apache.org/licenses/LICENSE-2.0.html[the Apache Software License 2.0].
-This license is very liberal and allows reuse for commercial purposes.
-Read http://www.apache.org/foundation/licence-FAQ.html#WhatDoesItMEAN[the layman's explanation].
-
-OptaPlanner is 100% pure Java^TM^ and runs on any JVM 1.6 or higher. It <<integration,integrates very easily>> with other Java^TM^ technologies.
-OptaPlanner is available in <<useWithMavenGradleEtc,the Maven Central Repository>>.
-
-Planner works on any Java Virtual Machine and is compatible with Standard Java, Enterprise Java, and all JVM languages.
-
-image::Chapter-Planner_introduction/compatibility.png[align="center"]
-
-
-
-[[governance]]
-== Governance
-
-
-[[statusOfOptaPlanner]]
-=== Status of OptaPlanner
-
-OptaPlanner is stable, reliable and scaleable. It has been heavily tested with unit, integration, and stress tests, and is used in production throughout the world. One example handles over 50 000 variables with 5000 variables each, multiple constraint types and billions of possible constraint matches. 
-
-
-[[releaseNotes]]
-=== Release Notes
-
-We release a `Beta` or `CR` version every few weeks and a `Final` version every few months. https://www.optaplanner.org/download/releaseNotes/[Read the release notes of each release on our website.]
-
-
-[[backwardsCompatibility]]
-=== Backwards Compatibility
-
-OptaPlanner separates its API and implementation:
-
-* **Public API**: All classes in the package namespace *org.optaplanner.core.api* are 100% *backwards compatible* in future releases (especially minor and hotfix releases). In rare circumstances, if the major version number changes, a few specific classes might have a few backwards incompatible changes, but those will be clearly documented in https://www.optaplanner.org/download/upgradeRecipe/[the upgrade recipe].
-* **XML configuration**: The XML solver configuration is backwards compatible for all elements, except for elements that require the use of non public API classes. The XML solver configuration is defined by the classes in the package namespace **org.optaplanner.core.config**.
-* **Implementation classes**: All classes in the package namespace *org.optaplanner.core.impl* are _not_ backwards compatible: they will change in future major or minor releases (but probably not in hotfix releases). https://www.optaplanner.org/download/upgradeRecipe/[The upgrade recipe] describes every such relevant change and on how to quickly deal with it when upgrading to a newer version.
-
-
-[NOTE]
-====
-This documentation covers some `impl` classes too.
-Those documented `impl` classes are reliable and safe to use (unless explicitly marked as experimental in this documentation), but we're just not entirely comfortable yet to write their signatures in stone.
-====
-
-
-[[communityAndSupport]]
-=== Community and Support
-
-For news and articles, check https://www.optaplanner.org/blog/[our blog], Google+ (https://plus.google.com/+OptaPlannerOrg[OptaPlanner], https://plus.google.com/+GeoffreyDeSmet[Geoffrey De Smet]) and twitter (https://twitter.com/OptaPlanner[OptaPlanner], https://twitter.com/GeoffreyDeSmet[Geoffrey De Smet]).
-*If OptaPlanner helps you, help us by blogging or tweeting about it!*
-
-Public questions are welcome on https://www.optaplanner.org/community/forum.html[our community forum].
-Bugs and feature requests are welcome in https://issues.jboss.org/browse/PLANNER[our issue tracker].
-Pull requests are very welcome on GitHub and get priority treatment! By open sourcing your improvements, you 'll benefit from our peer review and from our improvements made on top of your improvements.
-
-Red Hat sponsors OptaPlanner development by employing the core team.
-For enterprise support and consulting, take a look at https://www.optaplanner.org/community/product.html[the BRMS and BPM Suite products] (which contain OptaPlanner) or https://www.redhat.com/en/about/contact/sales[contact Red Hat].
-
-
-[[relationshipWithKie]]
-=== Relationship with Drools and jBPM
-
-OptaPlanner is part of the http://www.kiegroup.org[KIE group of projects].
-It releases regularly (often once or twice per month) together with the http://www.drools.org/[Drools] rule engine and the http://www.jbpm.org/[jBPM] workflow engine.
-
-image::Chapter-Planner_introduction/kieFunctionalityOverview.png[align="center"]
-
-See <<architectureOverview,the architecture overview>> to learn more about the optional integration with Drools.
-
-
-[[_downloadandruntheexamples]]
-== Download and Run the Examples
-
-
-[[getTheReleaseZipAndRunTheExamples]]
-=== Get the Release .zip and Run the Examples
-
-To try it now:
-
-. Download a release zip of OptaPlanner from https://www.optaplanner.org[the OptaPlanner website] and unzip it.
-. Open the directory [path]_examples_ and run the script.
-+ 
-Linux or Mac:
-+
-
-[source,sh,options="nowrap"]
-----
-$ cd examples
-$ ./runExamples.sh
-----
-+
-Windows:
-+
-
-[source,sh,options="nowrap"]
-----
-$ cd examples
-$ runExamples.bat
-----
-
-image::Chapter-Planner_introduction/distributionZip.png[align="center"]
-
-The Examples GUI application will open.
-Pick an example to try it out:
-
-image::Chapter-Planner_introduction/plannerExamplesAppScreenshot.png[align="center"]
-
-
-[NOTE]
-====
-OptaPlanner itself has no GUI dependencies.
-It runs just as well on a server or a mobile JVM as it does on the desktop.
-====
-
-[discrete]
-== Run the Webexamples
-
-Besides the GUI examples, there are also a set of webexamples to try out. The webexamples include:
-
-* Vehicle routing: calculating the shortest possible route to pick up all items required for a number of different customers using either http://leafletjs.com/[Leaflet] or http://google.com/maps[Google Maps] visualizations. 
-* Cloud balancing: Assigning processes across computers with different specifications and costs. 
-
-*Prerequisites*
-
-The webexamples require several JEE APIs to run, such as:
-
-* Servlet
-* JAX-RS
-* CDI
-
-These are not required for Planner itself.
-
-**Running the Webexamples on a JEE Application Server **
-
-. Download a JEE application server, such as JBoss EAP or http://www.wildfly.org/[WildFly] and unzip it.
-. Download a release zip of OptaPlanner from https://www.optaplanner.org[the OptaPlanner website] and unzip it.
-. Open the directory [path]_webexamples_ and deploy the `optaplanner-webexamples-*.war` file on the JEE application server. 
-+ 
-If using JBoss EAP in standalone mode, this can be done by adding the `optaplanner-webexamples-*.war` file to the `jboss-eap-*/standalone/deployments` folder. 
-. Open the following address in a web browser:  $$http://localhost:8080/optaplanner-webexamples-*/$$ (replace the $$*$$ with the actual version).
-
-**Deploying Webexamples on a Servlet Container**
-
-To successfully deploy the webesxamples on a servlet container (such as Jetty or Tomcat) instead of on a real JEE application server (such as WildFly):
-
-. Add the missing implementation libraries (for example RestEasy and Weld) in the `optaplanner-webexamples-*.war` manually.
-
-. Deploy the `optaplanner-webexamples-*.war` on the servlet container.
-
-
-Pick an example to try it out, such as the Vehicle Routing example:
-
-image::Chapter-Planner_introduction/plannerWebexamplesScreenshot.png[align="center"]
-
-
-[[runTheExamplesInAnIDE]]
-=== Run the Examples in an IDE (IntelliJ, Eclipse, NetBeans)
-
-To run the examples in your favorite IDE:
-
-* In IntelliJ IDEA, NetBeans or a non-vanilla Eclipse:
-+
-. Open the file [path]_examples/sources/pom.xml_ as a new project, the maven integration will take care of the rest.
-. Run the examples from the project.
-
-* In a vanilla Eclipse (which lacks the M2Eclipse plugin):
-. Open a new project for the directory [path]_examples/sources_ .
-. Add all the jars to the classpath from the directory [path]_binaries_ and the directory [path]_examples/binaries_ , except for the file [path]_examples/binaries/optaplanner-examples-*.jar_ .
-. Add the Java source directory [path]_src/main/java_ and the Java resources directory [path]_src/main/resources_ .
-. Create a run configuration:
-** Main class: `org.optaplanner.examples.app.OptaPlannerExamplesApp`
-** VM parameters (optional): `-Xmx512M -server`
-.. To run a specific example directly and skip the example selection window, run its `App` class (for example ``CloudBalancingApp``) instead of ``OptaPlannerExamplesApp``.
-. Run that run configuration.
-
-
-[[useWithMavenGradleEtc]]
-=== Use OptaPlanner with Maven, Gradle, Ivy, Buildr or ANT
-
-The OptaPlanner jars are also available in http://search.maven.org/#search|ga|1|org.optaplanner[the central maven repository] (and also in
-pass:macros[https://repository.jboss.org/nexus/index.html#nexus-search;gav~org.optaplanner~~~~[the JBoss maven repository\]]).
-
-If you use Maven, add a dependency to `optaplanner-core` in your project's [path]_pom.xml_
-:
-
-[source,xml,options="nowrap"]
-----
-    <dependency>
-      <groupId>org.optaplanner</groupId>
-      <artifactId>optaplanner-core</artifactId>
-    </dependency>
-----
-
-This is similar for Gradle, Ivy and Buildr.
-To identify the latest version, check http://search.maven.org/#search|ga|1|org.optaplanner[the central maven repository].
-
-Because you might end up using other OptaPlanner modules too, it's recommended to import the `optaplanner-bom` in Maven's `dependencyManagement` so the OptaPlanner version is specified only once:
-
-[source,xml,options="nowrap"]
-----
-  <dependencyManagement>
-    <dependencies>
-      <dependency>
-        <groupId>org.optaplanner</groupId>
-        <artifactId>optaplanner-bom</artifactId>
-        <type>pom</type>
-        <version>...</version>
-        <scope>import</scope>
-      </dependency>
-      ...
-    </dependencies>
-  </dependencyManagement>
-----
-
-If you're still using ANT (without Ivy), copy all the jars from the download zip's [path]_binaries_
- directory in your classpath.
-
-[NOTE]
-====
-The download zip's [path]_binaries_
- directory contains far more jars then `optaplanner-core` actually uses.
-It also contains the jars used by other modules, such as ``optaplanner-benchmark``.
-
-Check the maven repository [path]_pom.xml_
- files to determine the minimal dependency set of a specific module (for a specific version).
-====
-
-
-[[buildFromSource]]
-=== Build OptaPlanner from Source
-
-It's easy to build OptaPlanner from source.
-
-*Prerequisites*
-
-https://help.github.com/articles/set-up-git/[Set up Git].
-
-. Clone `optaplanner` from GitHub (or alternatively, download https://github.com/kiegroup/optaplanner/zipball/master[the zipball]):
-+
-
-[source,sh,options="nowrap"]
-----
-$ git clone git@github.com:kiegroup/optaplanner.git optaplanner
-...
-----
-+
-
-[NOTE]
-====
-If you don't have a GitHub account or your local Git installation isn't configured with it, use this command instead, to avoid an authentication issue:
-
-[source,sh,options="nowrap"]
-----
-$ git clone https://github.com/kiegroup/optaplanner.git optaplanner
-...
-----
-====
-
-. Build it with http://maven.apache.org/[Maven]:
-+
-
-[source,sh,options="nowrap"]
-----
-$ cd optaplanner
-$ mvn clean install -DskipTests
-...
-----
-+
-
-[NOTE]
-====
-The first time, Maven might take a long time, because it needs to download jars.
-====
-
-. Run the examples:
-+
-
-[source,sh,options="nowrap"]
-----
-$ cd optaplanner-examples
-$ mvn exec:java
-...
-----
-
-. Edit the sources in your favorite IDE.
-
-.. _Optional_: use a Java profiler.
->>>>>>> 77c67738
+include::Section-downloadandruntheexamples.adoc[leveloffset=+2]