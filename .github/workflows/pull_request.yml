# Tests PRs on multiple operating systems and Java versions
name: Build Chain

on:
  push:
    branches:
      - main
      - 8.*
    paths-ignore:
      - 'LICENSE*'
      - '.gitignore'
      - '**.md'
      - '**.adoc'
      - '*.txt'
      - '.ci/**'
  pull_request:
    types: [opened, synchronize, reopened, labeled]
    branches:
      - main
      - 8.*
    paths-ignore:
      - 'LICENSE*'
      - '.gitignore'
      - '**.md'
      - '**.adoc'
      - '*.txt'
      - '.ci/**'

defaults:
  run:
    shell: bash

jobs:
  os-prep:
    runs-on: ubuntu-latest
    outputs:
      os: ${{ steps.set-os.outputs.operating-systems }}
    steps:
      - name: OS Preparation
        id: set-os
        uses: kiegroup/kogito-pipelines/.ci/actions/os-preparation@main
  build-chain:
    needs: os-prep
    concurrency:
      group: pull_request-${{ github.event_name }}-${{ github.head_ref }}-${{ matrix.os }}-${{ matrix.java-version }}
      cancel-in-progress: true
    strategy:
      matrix:
<<<<<<< HEAD
        os: [ ubuntu-latest, windows-latest ]
        java-version: [ 11, 17, 19 ]
=======
        os: ${{ fromJSON(needs.os-prep.outputs.os) }}
        java-version: [ 11, 17, 18 ]
>>>>>>> 42ab8b93
        maven-version: [ '3.8.6' ]
      fail-fast: false
    runs-on: ${{ matrix.os }}
    name: ${{ matrix.os }} - Java ${{ matrix.java-version }} - Maven
    timeout-minutes: 120
    steps:
      - name: Clean Disk Space
        uses: kiegroup/kogito-pipelines/.ci/actions/ubuntu-disk-space@main
        if: ${{ matrix.os == 'ubuntu-latest' }}
      - name: Support long paths
        if: ${{ matrix.os == 'windows-latest' }}
        uses: kiegroup/kogito-pipelines/.ci/actions/long-paths@main
      - name: Java and Maven Setup
        uses: kiegroup/kogito-pipelines/.ci/actions/maven@main
        with:
          java-version: ${{ matrix.java-version }}
          maven-version: ${{ matrix.maven-version }}
          cache-key-prefix: ${{ runner.os }}-${{ matrix.java-version }}-maven${{ matrix.maven-version }}
      - name: Set FLOW_TYPE to pull-request
        if: github.event_name == 'pull_request'
        run: echo "FLOW_TYPE=pull-request" >> $GITHUB_ENV
      - name: Set FLOW_TYPE to branch
        if: github.event_name == 'push'
        run: echo "FLOW_TYPE=branch" >> $GITHUB_ENV
      - name: Build Chain
        uses: kiegroup/kogito-pipelines/.ci/actions/build-chain@main
        with:
          definition-file: https://raw.githubusercontent.com/kiegroup/kogito-pipelines/%{process.env.GITHUB_BASE_REF.replace(/(\d*)\.(.*)\.(.*)/g, (m, n1, n2, n3) => `${+n1-7}.${n2}.${n3}`)}/.ci/pull-request-config.yaml
          annotations-prefix: ${{ runner.os }}-${{ matrix.java-version }}/${{ matrix.maven-version }}
          starting-project: kiegroup/optaplanner
          flow-type: ${{ env.FLOW_TYPE }}
          github-token: "${{ secrets.GITHUB_TOKEN }}"
      - name: Surefire Report
        uses: kiegroup/kogito-pipelines/.ci/actions/surefire-report@main
        if: ${{ always() }}
        with:
          report_paths: '**/*-reports/TEST-*.xml'<|MERGE_RESOLUTION|>--- conflicted
+++ resolved
@@ -46,13 +46,8 @@
       cancel-in-progress: true
     strategy:
       matrix:
-<<<<<<< HEAD
-        os: [ ubuntu-latest, windows-latest ]
+        os: ${{ fromJSON(needs.os-prep.outputs.os) }}
         java-version: [ 11, 17, 19 ]
-=======
-        os: ${{ fromJSON(needs.os-prep.outputs.os) }}
-        java-version: [ 11, 17, 18 ]
->>>>>>> 42ab8b93
         maven-version: [ '3.8.6' ]
       fail-fast: false
     runs-on: ${{ matrix.os }}
