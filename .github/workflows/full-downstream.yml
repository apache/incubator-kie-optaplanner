<<<<<<< HEAD
name: Build Chain
=======
name: Build Chain FDB
>>>>>>> b4aa67d7

on:
  pull_request:
    types: [labeled]
    branches:
      - main
    paths-ignore:
      - 'LICENSE*'
      - '.gitignore'
      - '**.md'
      - '**.adoc'
      - '*.txt'
      - '.ci/**'

jobs:
  build-chain:
    if: contains(github.event.pull_request.labels.*.name, 'run_fdb')
    concurrency:
      group: fdb-${{ github.head_ref }}
      cancel-in-progress: true
    strategy:
      matrix:
        os: [ubuntu-latest]
        java-version: [11]
        maven-version: ['3.8.1']
      fail-fast: false
    runs-on: ${{ matrix.os }}
    name: ${{ matrix.os }} - Java ${{ matrix.java-version }} - Maven
    steps:
      - name: Clean Disk Space
        uses: kiegroup/kogito-pipelines/.ci/actions/ubuntu-disk-space@main
        if: ${{ matrix.os == 'ubuntu-latest' }}
      - name: Support long paths
        if: ${{ matrix.os == 'windows-latest' }}
        uses: kiegroup/kogito-pipelines/.ci/actions/long-paths@main
      - name: Java and Maven Setup
        uses: kiegroup/kogito-pipelines/.ci/actions/maven@main
        with:
          java-version: ${{ matrix.java-version }}
          maven-version: ${{ matrix.maven-version }}
          cache-key-prefix: ${{ runner.os }}-${{ matrix.java-version }}-maven${{ matrix.maven-version }}
      - name: Build Chain
        uses: kiegroup/kogito-pipelines/.ci/actions/build-chain@main
        with:
          annotations-prefix: ${{ runner.os }}-${{ matrix.java-version }}/${{ matrix.maven-version }}
          github-token: "${{ secrets.GITHUB_TOKEN }}"
          flow-type: full-downstream
      - name: Surefire Report
        uses: kiegroup/kogito-pipelines/.ci/actions/surefire-report@main
        if: ${{ always() }}<|MERGE_RESOLUTION|>--- conflicted
+++ resolved
@@ -1,8 +1,4 @@
-<<<<<<< HEAD
-name: Build Chain
-=======
 name: Build Chain FDB
->>>>>>> b4aa67d7
 
 on:
   pull_request:
