--- conflicted
+++ resolved
@@ -92,39 +92,6 @@
     }
 
     @Test
-<<<<<<< HEAD
-    public void entireGroupMeeting() {
-        MeetingSchedule solution = getMeetingSchedule(3);
-        MeetingParametrization parametrization = solution.getParametrization();
-
-        Meeting meeting = solution.getMeetingList().get(0);
-        List<RequiredAttendance> raList = new ArrayList<>();
-        List<Attendance> aList = new ArrayList<>();
-        meeting.setEntireGroupMeeting(true);
-        for (int i = 0; i < solution.getPersonList().size(); i++) {
-            RequiredAttendance ra = new RequiredAttendance();
-            ra.setId((long) i);
-            ra.setMeeting(meeting);
-            ra.setPerson(solution.getPersonList().get(i));
-            raList.add(ra);
-            aList.add(ra);
-        }
-        solution.setAttendanceList(aList);
-        meeting.setRequiredAttendanceList(raList);
-        meeting.setPreferredAttendanceList(new ArrayList<>());
-
-        MeetingAssignment ma = solution.getMeetingAssignmentList().get(0);
-        ma.setMeeting(meeting);
-        solution.setMeetingAssignmentList(Collections.singletonList(ma));
-        scoreVerifier.assertHardWeight("Entire group meeting not scheduled", -parametrization.getEntireGroupMeetingNotScheduled(), solution);
-        ma.setRoom(solution.getRoomList().get(0));
-        ma.setStartingTimeGrain(solution.getTimeGrainList().get(0));
-        scoreVerifier.assertHardWeight("Entire group meeting not scheduled", 0, solution);
-    }
-
-    @Test
-=======
->>>>>>> a4215f19
     public void roomStability() {
         MeetingSchedule solution = getMeetingSchedule(6);
         MeetingParametrization parametrization = solution.getParametrization();
