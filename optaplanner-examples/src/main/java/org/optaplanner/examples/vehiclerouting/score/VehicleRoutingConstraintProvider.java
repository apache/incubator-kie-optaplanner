package org.optaplanner.examples.vehiclerouting.score;

import static org.optaplanner.core.api.score.stream.ConstraintCollectors.sum;

import org.optaplanner.core.api.score.buildin.hardsoftlong.HardSoftLongScore;
import org.optaplanner.core.api.score.stream.Constraint;
import org.optaplanner.core.api.score.stream.ConstraintFactory;
import org.optaplanner.core.api.score.stream.ConstraintProvider;
import org.optaplanner.examples.vehiclerouting.domain.Customer;
import org.optaplanner.examples.vehiclerouting.domain.timewindowed.TimeWindowedCustomer;

public class VehicleRoutingConstraintProvider implements ConstraintProvider {

    @Override
    public Constraint[] defineConstraints(ConstraintFactory factory) {
        return new Constraint[] {
                vehicleCapacity(factory),
                distanceToPreviousStandstill(factory),
                distanceFromLastCustomerToDepot(factory),
                arrivalAfterDueTime(factory)
        };
    }

    // ************************************************************************
    // Hard constraints
    // ************************************************************************

    protected Constraint vehicleCapacity(ConstraintFactory factory) {
        return factory.forEach(Customer.class)
                .filter(customer -> customer.getVehicle() != null)
                .groupBy(Customer::getVehicle, sum(Customer::getDemand))
                .filter((vehicle, demand) -> demand > vehicle.getCapacity())
                .penalizeLong(HardSoftLongScore.ONE_HARD,
                        (vehicle, demand) -> demand - vehicle.getCapacity())
                .asConstraint("vehicleCapacity");
    }

    // ************************************************************************
    // Soft constraints
    // ************************************************************************

    protected Constraint distanceToPreviousStandstill(ConstraintFactory factory) {
        return factory.forEach(Customer.class)
<<<<<<< HEAD
                .filter(customer -> customer.getVehicle() != null)
                .penalizeLong("distanceToPreviousStandstill",
                        HardSoftLongScore.ONE_SOFT,
                        Customer::getDistanceFromPreviousStandstill);
=======
                .penalizeLong(HardSoftLongScore.ONE_SOFT,
                        Customer::getDistanceFromPreviousStandstill)
                .asConstraint("distanceToPreviousStandstill");
>>>>>>> e7c9827f
    }

    protected Constraint distanceFromLastCustomerToDepot(ConstraintFactory factory) {
        return factory.forEach(Customer.class)
<<<<<<< HEAD
                .filter(customer -> customer.getVehicle() != null && customer.getNextCustomer() == null)
                .penalizeLong("distanceFromLastCustomerToDepot",
                        HardSoftLongScore.ONE_SOFT,
                        Customer::getDistanceToDepot);
=======
                .filter(customer -> customer.getNextCustomer() == null)
                .penalizeLong(HardSoftLongScore.ONE_SOFT,
                        customer -> customer.getDistanceTo(customer.getVehicle()))
                .asConstraint("distanceFromLastCustomerToDepot");
>>>>>>> e7c9827f
    }

    // ************************************************************************
    // TimeWindowed: additional hard constraints
    // ************************************************************************

    protected Constraint arrivalAfterDueTime(ConstraintFactory factory) {
        return factory.forEach(TimeWindowedCustomer.class)
<<<<<<< HEAD
                .filter(customer -> customer.getVehicle() != null && customer.getArrivalTime() > customer.getDueTime())
                .penalizeLong("arrivalAfterDueTime",
                        HardSoftLongScore.ONE_HARD,
                        customer -> customer.getArrivalTime() - customer.getDueTime());
=======
                .filter(customer -> customer.getArrivalTime() > customer.getDueTime())
                .penalizeLong(HardSoftLongScore.ONE_HARD,
                        customer -> customer.getArrivalTime() - customer.getDueTime())
                .asConstraint("arrivalAfterDueTime");
>>>>>>> e7c9827f
    }

}<|MERGE_RESOLUTION|>--- conflicted
+++ resolved
@@ -41,31 +41,19 @@
 
     protected Constraint distanceToPreviousStandstill(ConstraintFactory factory) {
         return factory.forEach(Customer.class)
-<<<<<<< HEAD
                 .filter(customer -> customer.getVehicle() != null)
-                .penalizeLong("distanceToPreviousStandstill",
-                        HardSoftLongScore.ONE_SOFT,
-                        Customer::getDistanceFromPreviousStandstill);
-=======
                 .penalizeLong(HardSoftLongScore.ONE_SOFT,
                         Customer::getDistanceFromPreviousStandstill)
                 .asConstraint("distanceToPreviousStandstill");
->>>>>>> e7c9827f
     }
 
     protected Constraint distanceFromLastCustomerToDepot(ConstraintFactory factory) {
         return factory.forEach(Customer.class)
-<<<<<<< HEAD
                 .filter(customer -> customer.getVehicle() != null && customer.getNextCustomer() == null)
-                .penalizeLong("distanceFromLastCustomerToDepot",
-                        HardSoftLongScore.ONE_SOFT,
-                        Customer::getDistanceToDepot);
-=======
                 .filter(customer -> customer.getNextCustomer() == null)
                 .penalizeLong(HardSoftLongScore.ONE_SOFT,
-                        customer -> customer.getDistanceTo(customer.getVehicle()))
+                        Customer::getDistanceToDepot)
                 .asConstraint("distanceFromLastCustomerToDepot");
->>>>>>> e7c9827f
     }
 
     // ************************************************************************
@@ -74,17 +62,10 @@
 
     protected Constraint arrivalAfterDueTime(ConstraintFactory factory) {
         return factory.forEach(TimeWindowedCustomer.class)
-<<<<<<< HEAD
                 .filter(customer -> customer.getVehicle() != null && customer.getArrivalTime() > customer.getDueTime())
-                .penalizeLong("arrivalAfterDueTime",
-                        HardSoftLongScore.ONE_HARD,
-                        customer -> customer.getArrivalTime() - customer.getDueTime());
-=======
-                .filter(customer -> customer.getArrivalTime() > customer.getDueTime())
                 .penalizeLong(HardSoftLongScore.ONE_HARD,
                         customer -> customer.getArrivalTime() - customer.getDueTime())
                 .asConstraint("arrivalAfterDueTime");
->>>>>>> e7c9827f
     }
 
 }