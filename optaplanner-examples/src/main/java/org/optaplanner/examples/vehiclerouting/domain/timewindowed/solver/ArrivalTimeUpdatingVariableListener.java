/*
 * Copyright 2015 Red Hat, Inc. and/or its affiliates.
 *
 * Licensed under the Apache License, Version 2.0 (the "License");
 * you may not use this file except in compliance with the License.
 * You may obtain a copy of the License at
 *
 *      http://www.apache.org/licenses/LICENSE-2.0
 *
 * Unless required by applicable law or agreed to in writing, software
 * distributed under the License is distributed on an "AS IS" BASIS,
 * WITHOUT WARRANTIES OR CONDITIONS OF ANY KIND, either express or implied.
 * See the License for the specific language governing permissions and
 * limitations under the License.
 */

package org.optaplanner.examples.vehiclerouting.domain.timewindowed.solver;

import java.util.Objects;

import org.optaplanner.core.impl.domain.variable.listener.VariableListener;
import org.optaplanner.core.impl.score.director.ScoreDirector;
import org.optaplanner.examples.vehiclerouting.domain.Customer;
import org.optaplanner.examples.vehiclerouting.domain.Standstill;
import org.optaplanner.examples.vehiclerouting.domain.timewindowed.TimeWindowedCustomer;

// TODO When this class is added only for TimeWindowedCustomer, use TimeWindowedCustomer instead of Customer
public class ArrivalTimeUpdatingVariableListener implements VariableListener<Customer> {

    @Override
    public void beforeEntityAdded(ScoreDirector scoreDirector, Customer customer) {
        // Do nothing
    }

    @Override
    public void afterEntityAdded(ScoreDirector scoreDirector, Customer customer) {
        if (customer instanceof TimeWindowedCustomer) {
            updateArrivalTime(scoreDirector, (TimeWindowedCustomer) customer);
        }
    }

    @Override
    public void beforeVariableChanged(ScoreDirector scoreDirector, Customer customer) {
        // Do nothing
    }

    @Override
    public void afterVariableChanged(ScoreDirector scoreDirector, Customer customer) {
        if (customer instanceof TimeWindowedCustomer) {
            updateArrivalTime(scoreDirector, (TimeWindowedCustomer) customer);
        }
    }

    @Override
    public void beforeEntityRemoved(ScoreDirector scoreDirector, Customer customer) {
        // Do nothing
    }

    @Override
    public void afterEntityRemoved(ScoreDirector scoreDirector, Customer customer) {
        // Do nothing
    }

    protected void updateArrivalTime(ScoreDirector scoreDirector, TimeWindowedCustomer sourceCustomer) {
        Standstill previousStandstill = sourceCustomer.getPreviousStandstill();
        Long departureTime = (previousStandstill instanceof TimeWindowedCustomer)
                ? ((TimeWindowedCustomer) previousStandstill).getDepartureTime() : null;

        int arrivalDay = (previousStandstill instanceof TimeWindowedCustomer)
                ? ((TimeWindowedCustomer) previousStandstill).getarrivalDay() : 0;

        TimeWindowedCustomer shadowCustomer = sourceCustomer;

        Long arrivalTime = calculateArrivalTime(shadowCustomer, departureTime, arrivalDay);
<<<<<<< HEAD
        while (shadowCustomer != null && !Objects.equals(shadowCustomer.getArrivalTime(), arrivalTime)) {

=======
        while (shadowCustomer != null && ObjectUtils.notEqual(shadowCustomer.getArrivalTime(), arrivalTime)) {
>>>>>>> 3202caac
            scoreDirector.beforeVariableChanged(shadowCustomer, "arrivalTime");
            shadowCustomer.setArrivalTime(arrivalTime);
            scoreDirector.afterVariableChanged(shadowCustomer, "arrivalTime");
            departureTime = shadowCustomer.getDepartureTime();
            arrivalDay = shadowCustomer.getarrivalDay();
            shadowCustomer = shadowCustomer.getNextCustomer();
            arrivalTime = calculateArrivalTime(shadowCustomer, departureTime, arrivalDay);
        }
    }

    private long dayS(int i){
      return i * 24 * 60 * 1000;
    }

    private Long calculateArrivalTime(TimeWindowedCustomer customer, Long previousDepartureTime, int arrivalDay) {

      if (customer == null) {
        return null;
      }

      long arrivalTime;

      if (previousDepartureTime == null) {
        // PreviousStandstill is the Vehicle, so we leave from the Depot at
        // the best suitable time

        customer.setarrivalDay(customer.getdeliveryRangeStart());
        long a = dayS(customer.getdeliveryRangeStart()) + customer.getReadyTime();
        long b = customer.getDistanceFromPreviousStandstill();
        arrivalTime = Math.max(a, b);
      } else {
        arrivalTime = previousDepartureTime + customer.getDistanceFromPreviousStandstill();
      }

      if (arrivalDay < customer.getdeliveryRangeStart()) {
        //If arrival is before the delivery range then the arrival day is set to the
        //first day of the delivery range.

        arrivalDay = customer.getdeliveryRangeStart();
        customer.setarrivalDay(customer.getdeliveryRangeStart());
        arrivalTime = dayS(arrivalDay) + customer.getReadyTime();
        return arrivalTime;
      }

      if (arrivalTime > dayS(arrivalDay) + customer.getDueTime()) {
        //If arrival is after the dueTime, for the current day of arrival
        //the time of arrival is set to the readyTime of the next day.

        customer.setarrivalDay(arrivalDay + 1);
        arrivalTime = dayS(arrivalDay + 1) + customer.getReadyTime();
        return arrivalTime;
      } else {
        customer.setarrivalDay(arrivalDay);
        return arrivalTime;

      }
    }

}<|MERGE_RESOLUTION|>--- conflicted
+++ resolved
@@ -72,12 +72,7 @@
         TimeWindowedCustomer shadowCustomer = sourceCustomer;
 
         Long arrivalTime = calculateArrivalTime(shadowCustomer, departureTime, arrivalDay);
-<<<<<<< HEAD
         while (shadowCustomer != null && !Objects.equals(shadowCustomer.getArrivalTime(), arrivalTime)) {
-
-=======
-        while (shadowCustomer != null && ObjectUtils.notEqual(shadowCustomer.getArrivalTime(), arrivalTime)) {
->>>>>>> 3202caac
             scoreDirector.beforeVariableChanged(shadowCustomer, "arrivalTime");
             shadowCustomer.setArrivalTime(arrivalTime);
             scoreDirector.afterVariableChanged(shadowCustomer, "arrivalTime");
