--- conflicted
+++ resolved
@@ -175,18 +175,10 @@
         </exclusion>
       </exclusions>
     </dependency>
-<<<<<<< HEAD
-    <dependency>
-      <groupId>org.assertj</groupId>
-      <artifactId>assertj-core</artifactId>
-      <scope>test</scope>
-    </dependency>
-=======
       <dependency>
           <groupId>org.assertj</groupId>
           <artifactId>assertj-core</artifactId>
           <scope>test</scope>
       </dependency>
->>>>>>> f49b08c8
   </dependencies>
 </project>