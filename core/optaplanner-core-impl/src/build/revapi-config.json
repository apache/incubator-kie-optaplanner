--- conflicted
+++ resolved
@@ -983,28 +983,27 @@
         },
         {
           "ignore": true,
-<<<<<<< HEAD
+          "code": "java.method.addedToInterface",
+          "new": "method void org.optaplanner.core.api.solver.change.ProblemChangeDirector::updateShadowVariables()",
+          "justification": "ProblemChangeDirector is an interface we don't expect anyone to implement."
+        },
+        {
+          "ignore": true,
+          "code": "java.method.addedToInterface",
+          "new": "method org.optaplanner.core.api.score.ScoreExplanation<Solution_, Score_> org.optaplanner.core.api.score.ScoreManager<Solution_, Score_ extends org.optaplanner.core.api.score.Score<Score_>>::explain(Solution_, org.optaplanner.core.api.solver.SolutionUpdatePolicy)",
+          "justification": "To easy migration; ScoreManager is an interface we don't expect anyone to implement."
+        },
+        {
+          "ignore": true,
+          "code": "java.method.addedToInterface",
+          "new": "method Score_ org.optaplanner.core.api.score.ScoreManager<Solution_, Score_ extends org.optaplanner.core.api.score.Score<Score_>>::update(Solution_, org.optaplanner.core.api.solver.SolutionUpdatePolicy)",
+          "justification": "To easy migration; ScoreManager is an interface we don't expect anyone to implement."
+        },
+        {
           "code": "java.annotation.attributeValueChanged",
           "old": "class org.optaplanner.core.config.heuristic.selector.move.MoveSelectorConfig<Config_ extends org.optaplanner.core.config.heuristic.selector.move.MoveSelectorConfig<Config_>>",
           "new": "class org.optaplanner.core.config.heuristic.selector.move.MoveSelectorConfig<Config_ extends org.optaplanner.core.config.heuristic.selector.move.MoveSelectorConfig<Config_>>",
           "justification": "Mention ListKOptListMoveSelectorConfig since it is a new selector that can be configured."
-=======
-          "code": "java.method.addedToInterface",
-          "new": "method void org.optaplanner.core.api.solver.change.ProblemChangeDirector::updateShadowVariables()",
-          "justification": "ProblemChangeDirector is an interface we don't expect anyone to implement."
-        },
-        {
-          "ignore": true,
-          "code": "java.method.addedToInterface",
-          "new": "method org.optaplanner.core.api.score.ScoreExplanation<Solution_, Score_> org.optaplanner.core.api.score.ScoreManager<Solution_, Score_ extends org.optaplanner.core.api.score.Score<Score_>>::explain(Solution_, org.optaplanner.core.api.solver.SolutionUpdatePolicy)",
-          "justification": "To easy migration; ScoreManager is an interface we don't expect anyone to implement."
-        },
-        {
-          "ignore": true,
-          "code": "java.method.addedToInterface",
-          "new": "method Score_ org.optaplanner.core.api.score.ScoreManager<Solution_, Score_ extends org.optaplanner.core.api.score.Score<Score_>>::update(Solution_, org.optaplanner.core.api.solver.SolutionUpdatePolicy)",
-          "justification": "To easy migration; ScoreManager is an interface we don't expect anyone to implement."
->>>>>>> e736a0b3
         }
       ]
     }
