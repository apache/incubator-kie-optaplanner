{
  "filters": {
    "revapi": {
      "filter": {
        "elements": {
          "exclude": [
            "method .* org\\.optaplanner\\.core\\.config.*::(?!(set|get)).*",
            "parameter .* org\\.optaplanner\\.core\\.config.*::(?!(set|get)).*"
          ]
        }
      },
      "java": {
        "filter": {
          "packages": {
            "comment": "We don't want to check transitive classes, since we already check them in their own module.",
            "regex": true,
            "include": [
              "org\\.optaplanner\\.core\\.api.*",
              "org\\.optaplanner\\.core\\.config.*"
            ]
          }
        }
      }
    }
  },
  "ignores": {
    "revapi": {
      "_comment": "Changes between 8.13.0.Final and the current branch. These changes are desired and thus ignored.",
      "ignore": [
        {
          "ignore": true,
          "code": "java.method.removed",
          "old": "method boolean java.lang.Object::equals(java.lang.Object) @ org.optaplanner.core.config.heuristic.selector.entity.pillar.SubPillarConfigPolicy",
          "justification": "equals/hashCode now overriden in order to support consistent pillar cache."
        },
        {
          "ignore": true,
          "code": "java.method.removed",
          "old": "method int java.lang.Object::hashCode() @ org.optaplanner.core.config.heuristic.selector.entity.pillar.SubPillarConfigPolicy",
          "justification": "equals/hashCode now overriden in order to support consistent pillar cache."
        },
        {
          "ignore": true,
          "code": "java.annotation.attributeValueChanged",
          "old": "class org.optaplanner.core.config.heuristic.selector.entity.pillar.SubPillarConfigPolicy",
          "new": "class org.optaplanner.core.config.heuristic.selector.entity.pillar.SubPillarConfigPolicy",
          "annotationType": "javax.xml.bind.annotation.XmlType",
          "attribute": "propOrder",
          "oldValue": "{\"subPillarEnabled\", \"minimumSubPillarSize\", \"maximumSubPillarSize\", \"maximumSubPillarSize\"}",
          "newValue": "{\"subPillarEnabled\", \"minimumSubPillarSize\", \"maximumSubPillarSize\"}",
          "justification": "Duplicate field name, no impact."
        },
        {
          "ignore": true,
          "code": "java.field.visibilityReduced",
          "old": "field org.optaplanner.core.api.score.AbstractScore<Score_ extends org.optaplanner.core.api.score.AbstractScore<Score_>>.initScore @ org.optaplanner.core.api.score.buildin.bendable.BendableScore",
          "new": "field org.optaplanner.core.api.score.buildin.bendable.BendableScore.initScore",
          "oldVisibility": "protected",
          "newVisibility": "private",
          "justification": "Not an issue, as the class was final anyway."
        },
        {
          "ignore": true,
          "code": "java.class.noLongerInheritsFromClass",
          "old": "class org.optaplanner.core.api.score.buildin.bendable.BendableScore",
          "new": "class org.optaplanner.core.api.score.buildin.bendable.BendableScore",
          "justification": "Not an issue, as all the public API uses referred to the interface."
        },
        {
          "ignore": true,
          "code": "java.class.noLongerInheritsFromClass",
          "old": "class org.optaplanner.core.api.score.buildin.bendable.BendableScore",
          "new": "class org.optaplanner.core.api.score.buildin.bendable.BendableScore",
          "justification": "Not an issue, as all the public API uses referred to the interface."
        },
        {
          "ignore": true,
          "code": "java.field.visibilityReduced",
          "old": "field org.optaplanner.core.api.score.AbstractScore<Score_ extends org.optaplanner.core.api.score.AbstractScore<Score_>>.initScore @ org.optaplanner.core.api.score.buildin.bendablebigdecimal.BendableBigDecimalScore",
          "new": "field org.optaplanner.core.api.score.buildin.bendablebigdecimal.BendableBigDecimalScore.initScore",
          "oldVisibility": "protected",
          "newVisibility": "private",
          "justification": "Not an issue, as the class was final anyway."
        },
        {
          "ignore": true,
          "code": "java.class.noLongerInheritsFromClass",
          "old": "class org.optaplanner.core.api.score.buildin.bendablebigdecimal.BendableBigDecimalScore",
          "new": "class org.optaplanner.core.api.score.buildin.bendablebigdecimal.BendableBigDecimalScore",
          "justification": "Not an issue, as all the public API uses referred to the interface."
        },
        {
          "ignore": true,
          "code": "java.class.noLongerInheritsFromClass",
          "old": "class org.optaplanner.core.api.score.buildin.bendablebigdecimal.BendableBigDecimalScore",
          "new": "class org.optaplanner.core.api.score.buildin.bendablebigdecimal.BendableBigDecimalScore",
          "justification": "Not an issue, as all the public API uses referred to the interface."
        },
        {
          "ignore": true,
          "code": "java.field.visibilityReduced",
          "old": "field org.optaplanner.core.api.score.AbstractScore<Score_ extends org.optaplanner.core.api.score.AbstractScore<Score_>>.initScore @ org.optaplanner.core.api.score.buildin.bendablelong.BendableLongScore",
          "new": "field org.optaplanner.core.api.score.buildin.bendablelong.BendableLongScore.initScore",
          "oldVisibility": "protected",
          "newVisibility": "private",
          "justification": "Not an issue, as the class was final anyway."
        },
        {
          "ignore": true,
          "code": "java.class.noLongerInheritsFromClass",
          "old": "class org.optaplanner.core.api.score.buildin.bendablelong.BendableLongScore",
          "new": "class org.optaplanner.core.api.score.buildin.bendablelong.BendableLongScore",
          "justification": "Not an issue, as all the public API uses referred to the interface."
        },
        {
          "ignore": true,
          "code": "java.class.noLongerInheritsFromClass",
          "old": "class org.optaplanner.core.api.score.buildin.bendablelong.BendableLongScore",
          "new": "class org.optaplanner.core.api.score.buildin.bendablelong.BendableLongScore",
          "justification": "Not an issue, as all the public API uses referred to the interface."
        },
        {
          "ignore": true,
          "code": "java.field.visibilityReduced",
          "old": "field org.optaplanner.core.api.score.AbstractScore<Score_ extends org.optaplanner.core.api.score.AbstractScore<Score_>>.initScore @ org.optaplanner.core.api.score.buildin.hardmediumsoft.HardMediumSoftScore",
          "new": "field org.optaplanner.core.api.score.buildin.hardmediumsoft.HardMediumSoftScore.initScore",
          "oldVisibility": "protected",
          "newVisibility": "private",
          "justification": "Not an issue, as the class was final anyway."
        },
        {
          "ignore": true,
          "code": "java.class.noLongerInheritsFromClass",
          "old": "class org.optaplanner.core.api.score.buildin.hardmediumsoft.HardMediumSoftScore",
          "new": "class org.optaplanner.core.api.score.buildin.hardmediumsoft.HardMediumSoftScore",
          "justification": "Not an issue, as all the public API uses referred to the interface."
        },
        {
          "ignore": true,
          "code": "java.field.visibilityReduced",
          "old": "field org.optaplanner.core.api.score.AbstractScore<Score_ extends org.optaplanner.core.api.score.AbstractScore<Score_>>.initScore @ org.optaplanner.core.api.score.buildin.hardmediumsoftbigdecimal.HardMediumSoftBigDecimalScore",
          "new": "field org.optaplanner.core.api.score.buildin.hardmediumsoftbigdecimal.HardMediumSoftBigDecimalScore.initScore",
          "oldVisibility": "protected",
          "newVisibility": "private",
          "justification": "Not an issue, as the class was final anyway."
        },
        {
          "ignore": true,
          "code": "java.class.noLongerInheritsFromClass",
          "old": "class org.optaplanner.core.api.score.buildin.hardmediumsoftbigdecimal.HardMediumSoftBigDecimalScore",
          "new": "class org.optaplanner.core.api.score.buildin.hardmediumsoftbigdecimal.HardMediumSoftBigDecimalScore",
          "justification": "Not an issue, as all the public API uses referred to the interface."
        },
        {
          "ignore": true,
          "code": "java.field.visibilityReduced",
          "old": "field org.optaplanner.core.api.score.AbstractScore<Score_ extends org.optaplanner.core.api.score.AbstractScore<Score_>>.initScore @ org.optaplanner.core.api.score.buildin.hardmediumsoftlong.HardMediumSoftLongScore",
          "new": "field org.optaplanner.core.api.score.buildin.hardmediumsoftlong.HardMediumSoftLongScore.initScore",
          "oldVisibility": "protected",
          "newVisibility": "private",
          "justification": "Not an issue, as the class was final anyway."
        },
        {
          "ignore": true,
          "code": "java.class.noLongerInheritsFromClass",
          "old": "class org.optaplanner.core.api.score.buildin.hardmediumsoftlong.HardMediumSoftLongScore",
          "new": "class org.optaplanner.core.api.score.buildin.hardmediumsoftlong.HardMediumSoftLongScore",
          "justification": "Not an issue, as all the public API uses referred to the interface."
        },
        {
          "ignore": true,
          "code": "java.field.visibilityReduced",
          "old": "field org.optaplanner.core.api.score.AbstractScore<Score_ extends org.optaplanner.core.api.score.AbstractScore<Score_>>.initScore @ org.optaplanner.core.api.score.buildin.hardsoft.HardSoftScore",
          "new": "field org.optaplanner.core.api.score.buildin.hardsoft.HardSoftScore.initScore",
          "oldVisibility": "protected",
          "newVisibility": "private",
          "justification": "Not an issue, as the class was final anyway."
        },
        {
          "ignore": true,
          "code": "java.class.noLongerInheritsFromClass",
          "old": "class org.optaplanner.core.api.score.buildin.hardsoft.HardSoftScore",
          "new": "class org.optaplanner.core.api.score.buildin.hardsoft.HardSoftScore",
          "justification": "Not an issue, as all the public API uses referred to the interface."
        },
        {
          "ignore": true,
          "code": "java.field.visibilityReduced",
          "old": "field org.optaplanner.core.api.score.AbstractScore<Score_ extends org.optaplanner.core.api.score.AbstractScore<Score_>>.initScore @ org.optaplanner.core.api.score.buildin.hardsoftbigdecimal.HardSoftBigDecimalScore",
          "new": "field org.optaplanner.core.api.score.buildin.hardsoftbigdecimal.HardSoftBigDecimalScore.initScore",
          "oldVisibility": "protected",
          "newVisibility": "private",
          "justification": "Not an issue, as the class was final anyway."
        },
        {
          "ignore": true,
          "code": "java.class.noLongerInheritsFromClass",
          "old": "class org.optaplanner.core.api.score.buildin.hardsoftbigdecimal.HardSoftBigDecimalScore",
          "new": "class org.optaplanner.core.api.score.buildin.hardsoftbigdecimal.HardSoftBigDecimalScore",
          "justification": "Not an issue, as all the public API uses referred to the interface."
        },
        {
          "ignore": true,
          "code": "java.field.visibilityReduced",
          "old": "field org.optaplanner.core.api.score.AbstractScore<Score_ extends org.optaplanner.core.api.score.AbstractScore<Score_>>.initScore @ org.optaplanner.core.api.score.buildin.hardsoftlong.HardSoftLongScore",
          "new": "field org.optaplanner.core.api.score.buildin.hardsoftlong.HardSoftLongScore.initScore",
          "oldVisibility": "protected",
          "newVisibility": "private",
          "justification": "Not an issue, as the class was final anyway."
        },
        {
          "ignore": true,
          "code": "java.class.noLongerInheritsFromClass",
          "old": "class org.optaplanner.core.api.score.buildin.hardsoftlong.HardSoftLongScore",
          "new": "class org.optaplanner.core.api.score.buildin.hardsoftlong.HardSoftLongScore",
          "justification": "Not an issue, as all the public API uses referred to the interface."
        },
        {
          "ignore": true,
          "code": "java.field.visibilityReduced",
          "old": "field org.optaplanner.core.api.score.AbstractScore<Score_ extends org.optaplanner.core.api.score.AbstractScore<Score_>>.initScore @ org.optaplanner.core.api.score.buildin.simple.SimpleScore",
          "new": "field org.optaplanner.core.api.score.buildin.simple.SimpleScore.initScore",
          "oldVisibility": "protected",
          "newVisibility": "private",
          "justification": "Not an issue, as the class was final anyway."
        },
        {
          "ignore": true,
          "code": "java.class.noLongerInheritsFromClass",
          "old": "class org.optaplanner.core.api.score.buildin.simple.SimpleScore",
          "new": "class org.optaplanner.core.api.score.buildin.simple.SimpleScore",
          "justification": "Not an issue, as all the public API uses referred to the interface."
        },
        {
          "ignore": true,
          "code": "java.field.visibilityReduced",
          "old": "field org.optaplanner.core.api.score.AbstractScore<Score_ extends org.optaplanner.core.api.score.AbstractScore<Score_>>.initScore @ org.optaplanner.core.api.score.buildin.simplebigdecimal.SimpleBigDecimalScore",
          "new": "field org.optaplanner.core.api.score.buildin.simplebigdecimal.SimpleBigDecimalScore.initScore",
          "oldVisibility": "protected",
          "newVisibility": "private",
          "justification": "Not an issue, as the class was final anyway."
        },
        {
          "ignore": true,
          "code": "java.class.noLongerInheritsFromClass",
          "old": "class org.optaplanner.core.api.score.buildin.simplebigdecimal.SimpleBigDecimalScore",
          "new": "class org.optaplanner.core.api.score.buildin.simplebigdecimal.SimpleBigDecimalScore",
          "justification": "Not an issue, as all the public API uses referred to the interface."
        },
        {
          "ignore": true,
          "code": "java.field.visibilityReduced",
          "old": "field org.optaplanner.core.api.score.AbstractScore<Score_ extends org.optaplanner.core.api.score.AbstractScore<Score_>>.initScore @ org.optaplanner.core.api.score.buildin.simplelong.SimpleLongScore",
          "new": "field org.optaplanner.core.api.score.buildin.simplelong.SimpleLongScore.initScore",
          "oldVisibility": "protected",
          "newVisibility": "private",
          "justification": "Not an issue, as the class was final anyway."
        },
        {
          "ignore": true,
          "code": "java.class.noLongerInheritsFromClass",
          "old": "class org.optaplanner.core.api.score.buildin.simplelong.SimpleLongScore",
          "new": "class org.optaplanner.core.api.score.buildin.simplelong.SimpleLongScore",
          "justification": "Not an issue, as all the public API uses referred to the interface."
        },
        {
          "ignore": true,
          "code": "java.class.defaultSerializationChanged",
          "old": "class org.optaplanner.core.api.score.AbstractScore<Score_ extends org.optaplanner.core.api.score.AbstractScore<Score_>>",
          "new": "class org.optaplanner.core.api.score.AbstractScore<Score_ extends org.optaplanner.core.api.score.AbstractScore<Score_>>",
          "justification": "Serialization is deprecated, should not be used and many places in the solver don't support it anyway."
        },
        {
          "ignore": true,
          "code": "java.method.returnTypeErasureChanged",
          "old": "method org.optaplanner.core.api.score.buildin.hardmediumsoft.HardMediumSoftScore org.optaplanner.core.api.score.buildin.hardmediumsoft.HardMediumSoftScore::negate()",
          "new": "method Score_ org.optaplanner.core.api.score.Score<Score_ extends org.optaplanner.core.api.score.Score<Score_>>::negate() @ org.optaplanner.core.api.score.buildin.hardmediumsoft.HardMediumSoftScore",
          "justification": "Implementation moved to a default method on an interface."
        },
        {
          "ignore": true,
          "code": "java.method.returnTypeErasureChanged",
          "old": "method org.optaplanner.core.api.score.buildin.hardmediumsoftbigdecimal.HardMediumSoftBigDecimalScore org.optaplanner.core.api.score.buildin.hardmediumsoftbigdecimal.HardMediumSoftBigDecimalScore::negate()",
          "new": "method Score_ org.optaplanner.core.api.score.Score<Score_ extends org.optaplanner.core.api.score.Score<Score_>>::negate() @ org.optaplanner.core.api.score.buildin.hardmediumsoftbigdecimal.HardMediumSoftBigDecimalScore",
          "justification": "Implementation moved to a default method on an interface."
        },
        {
          "ignore": true,
          "code": "java.method.returnTypeErasureChanged",
          "old": "method org.optaplanner.core.api.score.buildin.hardmediumsoftlong.HardMediumSoftLongScore org.optaplanner.core.api.score.buildin.hardmediumsoftlong.HardMediumSoftLongScore::negate()",
          "new": "method Score_ org.optaplanner.core.api.score.Score<Score_ extends org.optaplanner.core.api.score.Score<Score_>>::negate() @ org.optaplanner.core.api.score.buildin.hardmediumsoftlong.HardMediumSoftLongScore",
          "justification": "Implementation moved to a default method on an interface."
        },
        {
          "ignore": true,
          "code": "java.method.returnTypeErasureChanged",
          "old": "method org.optaplanner.core.api.score.buildin.hardsoft.HardSoftScore org.optaplanner.core.api.score.buildin.hardsoft.HardSoftScore::negate()",
          "new": "method Score_ org.optaplanner.core.api.score.Score<Score_ extends org.optaplanner.core.api.score.Score<Score_>>::negate() @ org.optaplanner.core.api.score.buildin.hardsoft.HardSoftScore",
          "justification": "Implementation moved to a default method on an interface."
        },
        {
          "ignore": true,
          "code": "java.method.returnTypeErasureChanged",
          "old": "method org.optaplanner.core.api.score.buildin.hardsoftbigdecimal.HardSoftBigDecimalScore org.optaplanner.core.api.score.buildin.hardsoftbigdecimal.HardSoftBigDecimalScore::negate()",
          "new": "method Score_ org.optaplanner.core.api.score.Score<Score_ extends org.optaplanner.core.api.score.Score<Score_>>::negate() @ org.optaplanner.core.api.score.buildin.hardsoftbigdecimal.HardSoftBigDecimalScore",
          "justification": "Implementation moved to a default method on an interface."
        },
        {
          "ignore": true,
          "code": "java.method.returnTypeErasureChanged",
          "old": "method org.optaplanner.core.api.score.buildin.hardsoftlong.HardSoftLongScore org.optaplanner.core.api.score.buildin.hardsoftlong.HardSoftLongScore::negate()",
          "new": "method Score_ org.optaplanner.core.api.score.Score<Score_ extends org.optaplanner.core.api.score.Score<Score_>>::negate() @ org.optaplanner.core.api.score.buildin.hardsoftlong.HardSoftLongScore",
          "justification": "Implementation moved to a default method on an interface."
        },
        {
          "ignore": true,
          "code": "java.method.returnTypeErasureChanged",
          "old": "method org.optaplanner.core.api.score.buildin.simple.SimpleScore org.optaplanner.core.api.score.buildin.simple.SimpleScore::negate()",
          "new": "method Score_ org.optaplanner.core.api.score.Score<Score_ extends org.optaplanner.core.api.score.Score<Score_>>::negate() @ org.optaplanner.core.api.score.buildin.simple.SimpleScore",
          "justification": "Implementation moved to a default method on an interface."
        },
        {
          "ignore": true,
          "code": "java.method.returnTypeErasureChanged",
          "old": "method org.optaplanner.core.api.score.buildin.simplebigdecimal.SimpleBigDecimalScore org.optaplanner.core.api.score.buildin.simplebigdecimal.SimpleBigDecimalScore::negate()",
          "new": "method Score_ org.optaplanner.core.api.score.Score<Score_ extends org.optaplanner.core.api.score.Score<Score_>>::negate() @ org.optaplanner.core.api.score.buildin.simplebigdecimal.SimpleBigDecimalScore",
          "justification": "Implementation moved to a default method on an interface."
        },
        {
          "ignore": true,
          "code": "java.method.returnTypeErasureChanged",
          "old": "method org.optaplanner.core.api.score.buildin.simplelong.SimpleLongScore org.optaplanner.core.api.score.buildin.simplelong.SimpleLongScore::negate()",
          "new": "method Score_ org.optaplanner.core.api.score.Score<Score_ extends org.optaplanner.core.api.score.Score<Score_>>::negate() @ org.optaplanner.core.api.score.buildin.simplelong.SimpleLongScore",
          "justification": "Implementation moved to a default method on an interface."
        },
        {
          "ignore": true,
          "code": "java.method.parameterTypeParameterChanged",
          "old": "parameter <A> org.optaplanner.core.api.score.stream.uni.UniConstraintCollector<A, ?, A> org.optaplanner.core.api.score.stream.ConstraintCollectors::max(===java.util.Comparator<A>===)",
          "new": "parameter <A> org.optaplanner.core.api.score.stream.uni.UniConstraintCollector<A, ?, A> org.optaplanner.core.api.score.stream.ConstraintCollectors::max(===java.util.Comparator<? super A>===)",
          "parameterIndex": "0",
          "justification": "Apply the PECS principle to support a wider range of types, such as LocalDateTime."
        },
        {
          "ignore": true,
          "code": "java.method.parameterTypeParameterChanged",
          "old": "parameter <A, B, Mapped> org.optaplanner.core.api.score.stream.bi.BiConstraintCollector<A, B, ?, Mapped> org.optaplanner.core.api.score.stream.ConstraintCollectors::max(java.util.function.BiFunction<A, B, Mapped>, ===java.util.Comparator<Mapped>===)",
          "new": "parameter <A, B, Mapped> org.optaplanner.core.api.score.stream.bi.BiConstraintCollector<A, B, ?, Mapped> org.optaplanner.core.api.score.stream.ConstraintCollectors::max(java.util.function.BiFunction<A, B, Mapped>, ===java.util.Comparator<? super Mapped>===)",
          "parameterIndex": "1",
          "justification": "Apply the PECS principle to support a wider range of types, such as LocalDateTime."
        },
        {
          "ignore": true,
          "code": "java.method.parameterTypeParameterChanged",
          "old": "parameter <A, Mapped> org.optaplanner.core.api.score.stream.uni.UniConstraintCollector<A, ?, Mapped> org.optaplanner.core.api.score.stream.ConstraintCollectors::max(java.util.function.Function<A, Mapped>, ===java.util.Comparator<Mapped>===)",
          "new": "parameter <A, Mapped> org.optaplanner.core.api.score.stream.uni.UniConstraintCollector<A, ?, Mapped> org.optaplanner.core.api.score.stream.ConstraintCollectors::max(java.util.function.Function<A, Mapped>, ===java.util.Comparator<? super Mapped>===)",
          "parameterIndex": "1",
          "justification": "Apply the PECS principle to support a wider range of types, such as LocalDateTime."
        },
        {
          "ignore": true,
          "code": "java.method.parameterTypeParameterChanged",
          "old": "parameter <A, B, C, D, Mapped> org.optaplanner.core.api.score.stream.quad.QuadConstraintCollector<A, B, C, D, ?, Mapped> org.optaplanner.core.api.score.stream.ConstraintCollectors::max(org.optaplanner.core.api.function.QuadFunction<A, B, C, D, Mapped>, ===java.util.Comparator<Mapped>===)",
          "new": "parameter <A, B, C, D, Mapped> org.optaplanner.core.api.score.stream.quad.QuadConstraintCollector<A, B, C, D, ?, Mapped> org.optaplanner.core.api.score.stream.ConstraintCollectors::max(org.optaplanner.core.api.function.QuadFunction<A, B, C, D, Mapped>, ===java.util.Comparator<? super Mapped>===)",
          "parameterIndex": "1",
          "justification": "Apply the PECS principle to support a wider range of types, such as LocalDateTime."
        },
        {
          "ignore": true,
          "code": "java.method.parameterTypeParameterChanged",
          "old": "parameter <A, B, C, Mapped> org.optaplanner.core.api.score.stream.tri.TriConstraintCollector<A, B, C, ?, Mapped> org.optaplanner.core.api.score.stream.ConstraintCollectors::max(org.optaplanner.core.api.function.TriFunction<A, B, C, Mapped>, ===java.util.Comparator<Mapped>===)",
          "new": "parameter <A, B, C, Mapped> org.optaplanner.core.api.score.stream.tri.TriConstraintCollector<A, B, C, ?, Mapped> org.optaplanner.core.api.score.stream.ConstraintCollectors::max(org.optaplanner.core.api.function.TriFunction<A, B, C, Mapped>, ===java.util.Comparator<? super Mapped>===)",
          "parameterIndex": "1",
          "justification": "Apply the PECS principle to support a wider range of types, such as LocalDateTime."
        },
        {
          "ignore": true,
          "code": "java.method.parameterTypeParameterChanged",
          "old": "parameter <A, B, Mapped extends java.lang.Comparable<Mapped>> org.optaplanner.core.api.score.stream.bi.BiConstraintCollector<A, B, ?, Mapped> org.optaplanner.core.api.score.stream.ConstraintCollectors::max(===java.util.function.BiFunction<A, B, Mapped>===)",
          "new": "parameter <A, B, Mapped extends java.lang.Comparable<? super Mapped>> org.optaplanner.core.api.score.stream.bi.BiConstraintCollector<A, B, ?, Mapped> org.optaplanner.core.api.score.stream.ConstraintCollectors::max(===java.util.function.BiFunction<A, B, Mapped>===)",
          "parameterIndex": "0",
          "justification": "Apply the PECS principle to support a wider range of types, such as LocalDateTime."
        },
        {
          "ignore": true,
          "code": "java.method.returnTypeTypeParametersChanged",
          "old": "method <A, B, Mapped extends java.lang.Comparable<Mapped>> org.optaplanner.core.api.score.stream.bi.BiConstraintCollector<A, B, ?, Mapped> org.optaplanner.core.api.score.stream.ConstraintCollectors::max(java.util.function.BiFunction<A, B, Mapped>)",
          "new": "method <A, B, Mapped extends java.lang.Comparable<? super Mapped>> org.optaplanner.core.api.score.stream.bi.BiConstraintCollector<A, B, ?, Mapped> org.optaplanner.core.api.score.stream.ConstraintCollectors::max(java.util.function.BiFunction<A, B, Mapped>)",
          "justification": "Apply the PECS principle to support a wider range of types, such as LocalDateTime."
        },
        {
          "ignore": true,
          "code": "java.generics.formalTypeParameterChanged",
          "old": "method <A, B, Mapped extends java.lang.Comparable<Mapped>> org.optaplanner.core.api.score.stream.bi.BiConstraintCollector<A, B, ?, Mapped> org.optaplanner.core.api.score.stream.ConstraintCollectors::max(java.util.function.BiFunction<A, B, Mapped>)",
          "new": "method <A, B, Mapped extends java.lang.Comparable<? super Mapped>> org.optaplanner.core.api.score.stream.bi.BiConstraintCollector<A, B, ?, Mapped> org.optaplanner.core.api.score.stream.ConstraintCollectors::max(java.util.function.BiFunction<A, B, Mapped>)",
          "justification": "Apply the PECS principle to support a wider range of types, such as LocalDateTime."
        },
        {
          "ignore": true,
          "code": "java.method.parameterTypeParameterChanged",
          "old": "parameter <A, Mapped extends java.lang.Comparable<Mapped>> org.optaplanner.core.api.score.stream.uni.UniConstraintCollector<A, ?, Mapped> org.optaplanner.core.api.score.stream.ConstraintCollectors::max(===java.util.function.Function<A, Mapped>===)",
          "new": "parameter <A, Mapped extends java.lang.Comparable<? super Mapped>> org.optaplanner.core.api.score.stream.uni.UniConstraintCollector<A, ?, Mapped> org.optaplanner.core.api.score.stream.ConstraintCollectors::max(===java.util.function.Function<A, Mapped>===)",
          "parameterIndex": "0",
          "justification": "Apply the PECS principle to support a wider range of types, such as LocalDateTime."
        },
        {
          "ignore": true,
          "code": "java.method.returnTypeTypeParametersChanged",
          "old": "method <A, Mapped extends java.lang.Comparable<Mapped>> org.optaplanner.core.api.score.stream.uni.UniConstraintCollector<A, ?, Mapped> org.optaplanner.core.api.score.stream.ConstraintCollectors::max(java.util.function.Function<A, Mapped>)",
          "new": "method <A, Mapped extends java.lang.Comparable<? super Mapped>> org.optaplanner.core.api.score.stream.uni.UniConstraintCollector<A, ?, Mapped> org.optaplanner.core.api.score.stream.ConstraintCollectors::max(java.util.function.Function<A, Mapped>)",
          "justification": "Apply the PECS principle to support a wider range of types, such as LocalDateTime."
        },
        {
          "ignore": true,
          "code": "java.generics.formalTypeParameterChanged",
          "old": "method <A, Mapped extends java.lang.Comparable<Mapped>> org.optaplanner.core.api.score.stream.uni.UniConstraintCollector<A, ?, Mapped> org.optaplanner.core.api.score.stream.ConstraintCollectors::max(java.util.function.Function<A, Mapped>)",
          "new": "method <A, Mapped extends java.lang.Comparable<? super Mapped>> org.optaplanner.core.api.score.stream.uni.UniConstraintCollector<A, ?, Mapped> org.optaplanner.core.api.score.stream.ConstraintCollectors::max(java.util.function.Function<A, Mapped>)",
          "justification": "Apply the PECS principle to support a wider range of types, such as LocalDateTime."
        },
        {
          "ignore": true,
          "code": "java.method.parameterTypeParameterChanged",
          "old": "parameter <A, B, C, D, Mapped extends java.lang.Comparable<Mapped>> org.optaplanner.core.api.score.stream.quad.QuadConstraintCollector<A, B, C, D, ?, Mapped> org.optaplanner.core.api.score.stream.ConstraintCollectors::max(===org.optaplanner.core.api.function.QuadFunction<A, B, C, D, Mapped>===)",
          "new": "parameter <A, B, C, D, Mapped extends java.lang.Comparable<? super Mapped>> org.optaplanner.core.api.score.stream.quad.QuadConstraintCollector<A, B, C, D, ?, Mapped> org.optaplanner.core.api.score.stream.ConstraintCollectors::max(===org.optaplanner.core.api.function.QuadFunction<A, B, C, D, Mapped>===)",
          "parameterIndex": "0",
          "justification": "Apply the PECS principle to support a wider range of types, such as LocalDateTime."
        },
        {
          "ignore": true,
          "code": "java.method.returnTypeTypeParametersChanged",
          "old": "method <A, B, C, D, Mapped extends java.lang.Comparable<Mapped>> org.optaplanner.core.api.score.stream.quad.QuadConstraintCollector<A, B, C, D, ?, Mapped> org.optaplanner.core.api.score.stream.ConstraintCollectors::max(org.optaplanner.core.api.function.QuadFunction<A, B, C, D, Mapped>)",
          "new": "method <A, B, C, D, Mapped extends java.lang.Comparable<? super Mapped>> org.optaplanner.core.api.score.stream.quad.QuadConstraintCollector<A, B, C, D, ?, Mapped> org.optaplanner.core.api.score.stream.ConstraintCollectors::max(org.optaplanner.core.api.function.QuadFunction<A, B, C, D, Mapped>)",
          "justification": "Apply the PECS principle to support a wider range of types, such as LocalDateTime."
        },
        {
          "ignore": true,
          "code": "java.generics.formalTypeParameterChanged",
          "old": "method <A, B, C, D, Mapped extends java.lang.Comparable<Mapped>> org.optaplanner.core.api.score.stream.quad.QuadConstraintCollector<A, B, C, D, ?, Mapped> org.optaplanner.core.api.score.stream.ConstraintCollectors::max(org.optaplanner.core.api.function.QuadFunction<A, B, C, D, Mapped>)",
          "new": "method <A, B, C, D, Mapped extends java.lang.Comparable<? super Mapped>> org.optaplanner.core.api.score.stream.quad.QuadConstraintCollector<A, B, C, D, ?, Mapped> org.optaplanner.core.api.score.stream.ConstraintCollectors::max(org.optaplanner.core.api.function.QuadFunction<A, B, C, D, Mapped>)",
          "justification": "Apply the PECS principle to support a wider range of types, such as LocalDateTime."
        },
        {
          "ignore": true,
          "code": "java.method.parameterTypeParameterChanged",
          "old": "parameter <A, B, C, Mapped extends java.lang.Comparable<Mapped>> org.optaplanner.core.api.score.stream.tri.TriConstraintCollector<A, B, C, ?, Mapped> org.optaplanner.core.api.score.stream.ConstraintCollectors::max(===org.optaplanner.core.api.function.TriFunction<A, B, C, Mapped>===)",
          "new": "parameter <A, B, C, Mapped extends java.lang.Comparable<? super Mapped>> org.optaplanner.core.api.score.stream.tri.TriConstraintCollector<A, B, C, ?, Mapped> org.optaplanner.core.api.score.stream.ConstraintCollectors::max(===org.optaplanner.core.api.function.TriFunction<A, B, C, Mapped>===)",
          "parameterIndex": "0",
          "justification": "Apply the PECS principle to support a wider range of types, such as LocalDateTime."
        },
        {
          "ignore": true,
          "code": "java.method.returnTypeTypeParametersChanged",
          "old": "method <A, B, C, Mapped extends java.lang.Comparable<Mapped>> org.optaplanner.core.api.score.stream.tri.TriConstraintCollector<A, B, C, ?, Mapped> org.optaplanner.core.api.score.stream.ConstraintCollectors::max(org.optaplanner.core.api.function.TriFunction<A, B, C, Mapped>)",
          "new": "method <A, B, C, Mapped extends java.lang.Comparable<? super Mapped>> org.optaplanner.core.api.score.stream.tri.TriConstraintCollector<A, B, C, ?, Mapped> org.optaplanner.core.api.score.stream.ConstraintCollectors::max(org.optaplanner.core.api.function.TriFunction<A, B, C, Mapped>)",
          "justification": "Apply the PECS principle to support a wider range of types, such as LocalDateTime."
        },
        {
          "ignore": true,
          "code": "java.generics.formalTypeParameterChanged",
          "old": "method <A, B, C, Mapped extends java.lang.Comparable<Mapped>> org.optaplanner.core.api.score.stream.tri.TriConstraintCollector<A, B, C, ?, Mapped> org.optaplanner.core.api.score.stream.ConstraintCollectors::max(org.optaplanner.core.api.function.TriFunction<A, B, C, Mapped>)",
          "new": "method <A, B, C, Mapped extends java.lang.Comparable<? super Mapped>> org.optaplanner.core.api.score.stream.tri.TriConstraintCollector<A, B, C, ?, Mapped> org.optaplanner.core.api.score.stream.ConstraintCollectors::max(org.optaplanner.core.api.function.TriFunction<A, B, C, Mapped>)",
          "justification": "Apply the PECS principle to support a wider range of types, such as LocalDateTime."
        },
        {
          "ignore": true,
          "code": "java.method.parameterTypeParameterChanged",
          "old": "parameter <A> org.optaplanner.core.api.score.stream.uni.UniConstraintCollector<A, ?, A> org.optaplanner.core.api.score.stream.ConstraintCollectors::min(===java.util.Comparator<A>===)",
          "new": "parameter <A> org.optaplanner.core.api.score.stream.uni.UniConstraintCollector<A, ?, A> org.optaplanner.core.api.score.stream.ConstraintCollectors::min(===java.util.Comparator<? super A>===)",
          "parameterIndex": "0",
          "justification": "Apply the PECS principle to support a wider range of types, such as LocalDateTime."
        },
        {
          "ignore": true,
          "code": "java.method.parameterTypeParameterChanged",
          "old": "parameter <A, B, Mapped> org.optaplanner.core.api.score.stream.bi.BiConstraintCollector<A, B, ?, Mapped> org.optaplanner.core.api.score.stream.ConstraintCollectors::min(java.util.function.BiFunction<A, B, Mapped>, ===java.util.Comparator<Mapped>===)",
          "new": "parameter <A, B, Mapped> org.optaplanner.core.api.score.stream.bi.BiConstraintCollector<A, B, ?, Mapped> org.optaplanner.core.api.score.stream.ConstraintCollectors::min(java.util.function.BiFunction<A, B, Mapped>, ===java.util.Comparator<? super Mapped>===)",
          "parameterIndex": "1",
          "justification": "Apply the PECS principle to support a wider range of types, such as LocalDateTime."
        },
        {
          "ignore": true,
          "code": "java.method.parameterTypeParameterChanged",
          "old": "parameter <A, Mapped> org.optaplanner.core.api.score.stream.uni.UniConstraintCollector<A, ?, Mapped> org.optaplanner.core.api.score.stream.ConstraintCollectors::min(java.util.function.Function<A, Mapped>, ===java.util.Comparator<Mapped>===)",
          "new": "parameter <A, Mapped> org.optaplanner.core.api.score.stream.uni.UniConstraintCollector<A, ?, Mapped> org.optaplanner.core.api.score.stream.ConstraintCollectors::min(java.util.function.Function<A, Mapped>, ===java.util.Comparator<? super Mapped>===)",
          "parameterIndex": "1",
          "justification": "Apply the PECS principle to support a wider range of types, such as LocalDateTime."
        },
        {
          "ignore": true,
          "code": "java.method.parameterTypeParameterChanged",
          "old": "parameter <A, B, C, D, Mapped> org.optaplanner.core.api.score.stream.quad.QuadConstraintCollector<A, B, C, D, ?, Mapped> org.optaplanner.core.api.score.stream.ConstraintCollectors::min(org.optaplanner.core.api.function.QuadFunction<A, B, C, D, Mapped>, ===java.util.Comparator<Mapped>===)",
          "new": "parameter <A, B, C, D, Mapped> org.optaplanner.core.api.score.stream.quad.QuadConstraintCollector<A, B, C, D, ?, Mapped> org.optaplanner.core.api.score.stream.ConstraintCollectors::min(org.optaplanner.core.api.function.QuadFunction<A, B, C, D, Mapped>, ===java.util.Comparator<? super Mapped>===)",
          "parameterIndex": "1",
          "justification": "Apply the PECS principle to support a wider range of types, such as LocalDateTime."
        },
        {
          "ignore": true,
          "code": "java.method.parameterTypeParameterChanged",
          "old": "parameter <A, B, C, Mapped> org.optaplanner.core.api.score.stream.tri.TriConstraintCollector<A, B, C, ?, Mapped> org.optaplanner.core.api.score.stream.ConstraintCollectors::min(org.optaplanner.core.api.function.TriFunction<A, B, C, Mapped>, ===java.util.Comparator<Mapped>===)",
          "new": "parameter <A, B, C, Mapped> org.optaplanner.core.api.score.stream.tri.TriConstraintCollector<A, B, C, ?, Mapped> org.optaplanner.core.api.score.stream.ConstraintCollectors::min(org.optaplanner.core.api.function.TriFunction<A, B, C, Mapped>, ===java.util.Comparator<? super Mapped>===)",
          "parameterIndex": "1",
          "justification": "Apply the PECS principle to support a wider range of types, such as LocalDateTime."
        },
        {
          "ignore": true,
          "code": "java.method.parameterTypeParameterChanged",
          "old": "parameter <A, B, Mapped extends java.lang.Comparable<Mapped>> org.optaplanner.core.api.score.stream.bi.BiConstraintCollector<A, B, ?, Mapped> org.optaplanner.core.api.score.stream.ConstraintCollectors::min(===java.util.function.BiFunction<A, B, Mapped>===)",
          "new": "parameter <A, B, Mapped extends java.lang.Comparable<? super Mapped>> org.optaplanner.core.api.score.stream.bi.BiConstraintCollector<A, B, ?, Mapped> org.optaplanner.core.api.score.stream.ConstraintCollectors::min(===java.util.function.BiFunction<A, B, Mapped>===)",
          "parameterIndex": "0",
          "justification": "Apply the PECS principle to support a wider range of types, such as LocalDateTime."
        },
        {
          "ignore": true,
          "code": "java.method.returnTypeTypeParametersChanged",
          "old": "method <A, B, Mapped extends java.lang.Comparable<Mapped>> org.optaplanner.core.api.score.stream.bi.BiConstraintCollector<A, B, ?, Mapped> org.optaplanner.core.api.score.stream.ConstraintCollectors::min(java.util.function.BiFunction<A, B, Mapped>)",
          "new": "method <A, B, Mapped extends java.lang.Comparable<? super Mapped>> org.optaplanner.core.api.score.stream.bi.BiConstraintCollector<A, B, ?, Mapped> org.optaplanner.core.api.score.stream.ConstraintCollectors::min(java.util.function.BiFunction<A, B, Mapped>)",
          "justification": "Apply the PECS principle to support a wider range of types, such as LocalDateTime."
        },
        {
          "ignore": true,
          "code": "java.generics.formalTypeParameterChanged",
          "old": "method <A, B, Mapped extends java.lang.Comparable<Mapped>> org.optaplanner.core.api.score.stream.bi.BiConstraintCollector<A, B, ?, Mapped> org.optaplanner.core.api.score.stream.ConstraintCollectors::min(java.util.function.BiFunction<A, B, Mapped>)",
          "new": "method <A, B, Mapped extends java.lang.Comparable<? super Mapped>> org.optaplanner.core.api.score.stream.bi.BiConstraintCollector<A, B, ?, Mapped> org.optaplanner.core.api.score.stream.ConstraintCollectors::min(java.util.function.BiFunction<A, B, Mapped>)",
          "justification": "Apply the PECS principle to support a wider range of types, such as LocalDateTime."
        },
        {
          "ignore": true,
          "code": "java.method.parameterTypeParameterChanged",
          "old": "parameter <A, Mapped extends java.lang.Comparable<Mapped>> org.optaplanner.core.api.score.stream.uni.UniConstraintCollector<A, ?, Mapped> org.optaplanner.core.api.score.stream.ConstraintCollectors::min(===java.util.function.Function<A, Mapped>===)",
          "new": "parameter <A, Mapped extends java.lang.Comparable<? super Mapped>> org.optaplanner.core.api.score.stream.uni.UniConstraintCollector<A, ?, Mapped> org.optaplanner.core.api.score.stream.ConstraintCollectors::min(===java.util.function.Function<A, Mapped>===)",
          "parameterIndex": "0",
          "justification": "Apply the PECS principle to support a wider range of types, such as LocalDateTime."
        },
        {
          "ignore": true,
          "code": "java.method.returnTypeTypeParametersChanged",
          "old": "method <A, Mapped extends java.lang.Comparable<Mapped>> org.optaplanner.core.api.score.stream.uni.UniConstraintCollector<A, ?, Mapped> org.optaplanner.core.api.score.stream.ConstraintCollectors::min(java.util.function.Function<A, Mapped>)",
          "new": "method <A, Mapped extends java.lang.Comparable<? super Mapped>> org.optaplanner.core.api.score.stream.uni.UniConstraintCollector<A, ?, Mapped> org.optaplanner.core.api.score.stream.ConstraintCollectors::min(java.util.function.Function<A, Mapped>)",
          "justification": "Apply the PECS principle to support a wider range of types, such as LocalDateTime."
        },
        {
          "ignore": true,
          "code": "java.generics.formalTypeParameterChanged",
          "old": "method <A, Mapped extends java.lang.Comparable<Mapped>> org.optaplanner.core.api.score.stream.uni.UniConstraintCollector<A, ?, Mapped> org.optaplanner.core.api.score.stream.ConstraintCollectors::min(java.util.function.Function<A, Mapped>)",
          "new": "method <A, Mapped extends java.lang.Comparable<? super Mapped>> org.optaplanner.core.api.score.stream.uni.UniConstraintCollector<A, ?, Mapped> org.optaplanner.core.api.score.stream.ConstraintCollectors::min(java.util.function.Function<A, Mapped>)",
          "justification": "Apply the PECS principle to support a wider range of types, such as LocalDateTime."
        },
        {
          "ignore": true,
          "code": "java.method.parameterTypeParameterChanged",
          "old": "parameter <A, B, C, D, Mapped extends java.lang.Comparable<Mapped>> org.optaplanner.core.api.score.stream.quad.QuadConstraintCollector<A, B, C, D, ?, Mapped> org.optaplanner.core.api.score.stream.ConstraintCollectors::min(===org.optaplanner.core.api.function.QuadFunction<A, B, C, D, Mapped>===)",
          "new": "parameter <A, B, C, D, Mapped extends java.lang.Comparable<? super Mapped>> org.optaplanner.core.api.score.stream.quad.QuadConstraintCollector<A, B, C, D, ?, Mapped> org.optaplanner.core.api.score.stream.ConstraintCollectors::min(===org.optaplanner.core.api.function.QuadFunction<A, B, C, D, Mapped>===)",
          "parameterIndex": "0",
          "justification": "Apply the PECS principle to support a wider range of types, such as LocalDateTime."
        },
        {
          "ignore": true,
          "code": "java.method.returnTypeTypeParametersChanged",
          "old": "method <A, B, C, D, Mapped extends java.lang.Comparable<Mapped>> org.optaplanner.core.api.score.stream.quad.QuadConstraintCollector<A, B, C, D, ?, Mapped> org.optaplanner.core.api.score.stream.ConstraintCollectors::min(org.optaplanner.core.api.function.QuadFunction<A, B, C, D, Mapped>)",
          "new": "method <A, B, C, D, Mapped extends java.lang.Comparable<? super Mapped>> org.optaplanner.core.api.score.stream.quad.QuadConstraintCollector<A, B, C, D, ?, Mapped> org.optaplanner.core.api.score.stream.ConstraintCollectors::min(org.optaplanner.core.api.function.QuadFunction<A, B, C, D, Mapped>)",
          "justification": "Apply the PECS principle to support a wider range of types, such as LocalDateTime."
        },
        {
          "ignore": true,
          "code": "java.generics.formalTypeParameterChanged",
          "old": "method <A, B, C, D, Mapped extends java.lang.Comparable<Mapped>> org.optaplanner.core.api.score.stream.quad.QuadConstraintCollector<A, B, C, D, ?, Mapped> org.optaplanner.core.api.score.stream.ConstraintCollectors::min(org.optaplanner.core.api.function.QuadFunction<A, B, C, D, Mapped>)",
          "new": "method <A, B, C, D, Mapped extends java.lang.Comparable<? super Mapped>> org.optaplanner.core.api.score.stream.quad.QuadConstraintCollector<A, B, C, D, ?, Mapped> org.optaplanner.core.api.score.stream.ConstraintCollectors::min(org.optaplanner.core.api.function.QuadFunction<A, B, C, D, Mapped>)",
          "justification": "Apply the PECS principle to support a wider range of types, such as LocalDateTime."
        },
        {
          "ignore": true,
          "code": "java.method.parameterTypeParameterChanged",
          "old": "parameter <A, B, C, Mapped extends java.lang.Comparable<Mapped>> org.optaplanner.core.api.score.stream.tri.TriConstraintCollector<A, B, C, ?, Mapped> org.optaplanner.core.api.score.stream.ConstraintCollectors::min(===org.optaplanner.core.api.function.TriFunction<A, B, C, Mapped>===)",
          "new": "parameter <A, B, C, Mapped extends java.lang.Comparable<? super Mapped>> org.optaplanner.core.api.score.stream.tri.TriConstraintCollector<A, B, C, ?, Mapped> org.optaplanner.core.api.score.stream.ConstraintCollectors::min(===org.optaplanner.core.api.function.TriFunction<A, B, C, Mapped>===)",
          "parameterIndex": "0",
          "justification": "Apply the PECS principle to support a wider range of types, such as LocalDateTime."
        },
        {
          "ignore": true,
          "code": "java.method.returnTypeTypeParametersChanged",
          "old": "method <A, B, C, Mapped extends java.lang.Comparable<Mapped>> org.optaplanner.core.api.score.stream.tri.TriConstraintCollector<A, B, C, ?, Mapped> org.optaplanner.core.api.score.stream.ConstraintCollectors::min(org.optaplanner.core.api.function.TriFunction<A, B, C, Mapped>)",
          "new": "method <A, B, C, Mapped extends java.lang.Comparable<? super Mapped>> org.optaplanner.core.api.score.stream.tri.TriConstraintCollector<A, B, C, ?, Mapped> org.optaplanner.core.api.score.stream.ConstraintCollectors::min(org.optaplanner.core.api.function.TriFunction<A, B, C, Mapped>)",
          "justification": "Apply the PECS principle to support a wider range of types, such as LocalDateTime."
        },
        {
          "ignore": true,
          "code": "java.generics.formalTypeParameterChanged",
          "old": "method <A, B, C, Mapped extends java.lang.Comparable<Mapped>> org.optaplanner.core.api.score.stream.tri.TriConstraintCollector<A, B, C, ?, Mapped> org.optaplanner.core.api.score.stream.ConstraintCollectors::min(org.optaplanner.core.api.function.TriFunction<A, B, C, Mapped>)",
          "new": "method <A, B, C, Mapped extends java.lang.Comparable<? super Mapped>> org.optaplanner.core.api.score.stream.tri.TriConstraintCollector<A, B, C, ?, Mapped> org.optaplanner.core.api.score.stream.ConstraintCollectors::min(org.optaplanner.core.api.function.TriFunction<A, B, C, Mapped>)",
          "justification": "Apply the PECS principle to support a wider range of types, such as LocalDateTime."
        },
        {
          "ignore": true,
          "code": "java.method.parameterTypeParameterChanged",
          "old": "parameter <A, B, Key extends java.lang.Comparable<Key>, Value> org.optaplanner.core.api.score.stream.bi.BiConstraintCollector<A, B, ?, java.util.SortedMap<Key, java.util.Set<Value>>> org.optaplanner.core.api.score.stream.ConstraintCollectors::toSortedMap(===java.util.function.BiFunction<? super A, ? super B, ? extends Key>===, java.util.function.BiFunction<? super A, ? super B, ? extends Value>)",
          "new": "parameter <A, B, Key extends java.lang.Comparable<? super Key>, Value> org.optaplanner.core.api.score.stream.bi.BiConstraintCollector<A, B, ?, java.util.SortedMap<Key, java.util.Set<Value>>> org.optaplanner.core.api.score.stream.ConstraintCollectors::toSortedMap(===java.util.function.BiFunction<? super A, ? super B, ? extends Key>===, java.util.function.BiFunction<? super A, ? super B, ? extends Value>)",
          "parameterIndex": "0",
          "justification": "Apply the PECS principle to support a wider range of types, such as LocalDateTime."
        },
        {
          "ignore": true,
          "code": "java.method.returnTypeTypeParametersChanged",
          "old": "method <A, B, Key extends java.lang.Comparable<Key>, Value> org.optaplanner.core.api.score.stream.bi.BiConstraintCollector<A, B, ?, java.util.SortedMap<Key, java.util.Set<Value>>> org.optaplanner.core.api.score.stream.ConstraintCollectors::toSortedMap(java.util.function.BiFunction<? super A, ? super B, ? extends Key>, java.util.function.BiFunction<? super A, ? super B, ? extends Value>)",
          "new": "method <A, B, Key extends java.lang.Comparable<? super Key>, Value> org.optaplanner.core.api.score.stream.bi.BiConstraintCollector<A, B, ?, java.util.SortedMap<Key, java.util.Set<Value>>> org.optaplanner.core.api.score.stream.ConstraintCollectors::toSortedMap(java.util.function.BiFunction<? super A, ? super B, ? extends Key>, java.util.function.BiFunction<? super A, ? super B, ? extends Value>)",
          "justification": "Apply the PECS principle to support a wider range of types, such as LocalDateTime."
        },
        {
          "ignore": true,
          "code": "java.generics.formalTypeParameterChanged",
          "old": "method <A, B, Key extends java.lang.Comparable<Key>, Value> org.optaplanner.core.api.score.stream.bi.BiConstraintCollector<A, B, ?, java.util.SortedMap<Key, java.util.Set<Value>>> org.optaplanner.core.api.score.stream.ConstraintCollectors::toSortedMap(java.util.function.BiFunction<? super A, ? super B, ? extends Key>, java.util.function.BiFunction<? super A, ? super B, ? extends Value>)",
          "new": "method <A, B, Key extends java.lang.Comparable<? super Key>, Value> org.optaplanner.core.api.score.stream.bi.BiConstraintCollector<A, B, ?, java.util.SortedMap<Key, java.util.Set<Value>>> org.optaplanner.core.api.score.stream.ConstraintCollectors::toSortedMap(java.util.function.BiFunction<? super A, ? super B, ? extends Key>, java.util.function.BiFunction<? super A, ? super B, ? extends Value>)",
          "justification": "Apply the PECS principle to support a wider range of types, such as LocalDateTime."
        },
        {
          "ignore": true,
          "code": "java.method.parameterTypeParameterChanged",
          "old": "parameter <A, Key extends java.lang.Comparable<Key>, Value> org.optaplanner.core.api.score.stream.uni.UniConstraintCollector<A, ?, java.util.SortedMap<Key, java.util.Set<Value>>> org.optaplanner.core.api.score.stream.ConstraintCollectors::toSortedMap(===java.util.function.Function<? super A, ? extends Key>===, java.util.function.Function<? super A, ? extends Value>)",
          "new": "parameter <A, Key extends java.lang.Comparable<? super Key>, Value> org.optaplanner.core.api.score.stream.uni.UniConstraintCollector<A, ?, java.util.SortedMap<Key, java.util.Set<Value>>> org.optaplanner.core.api.score.stream.ConstraintCollectors::toSortedMap(===java.util.function.Function<? super A, ? extends Key>===, java.util.function.Function<? super A, ? extends Value>)",
          "parameterIndex": "0",
          "justification": "Apply the PECS principle to support a wider range of types, such as LocalDateTime."
        },
        {
          "ignore": true,
          "code": "java.method.returnTypeTypeParametersChanged",
          "old": "method <A, Key extends java.lang.Comparable<Key>, Value> org.optaplanner.core.api.score.stream.uni.UniConstraintCollector<A, ?, java.util.SortedMap<Key, java.util.Set<Value>>> org.optaplanner.core.api.score.stream.ConstraintCollectors::toSortedMap(java.util.function.Function<? super A, ? extends Key>, java.util.function.Function<? super A, ? extends Value>)",
          "new": "method <A, Key extends java.lang.Comparable<? super Key>, Value> org.optaplanner.core.api.score.stream.uni.UniConstraintCollector<A, ?, java.util.SortedMap<Key, java.util.Set<Value>>> org.optaplanner.core.api.score.stream.ConstraintCollectors::toSortedMap(java.util.function.Function<? super A, ? extends Key>, java.util.function.Function<? super A, ? extends Value>)",
          "justification": "Apply the PECS principle to support a wider range of types, such as LocalDateTime."
        },
        {
          "ignore": true,
          "code": "java.generics.formalTypeParameterChanged",
          "old": "method <A, Key extends java.lang.Comparable<Key>, Value> org.optaplanner.core.api.score.stream.uni.UniConstraintCollector<A, ?, java.util.SortedMap<Key, java.util.Set<Value>>> org.optaplanner.core.api.score.stream.ConstraintCollectors::toSortedMap(java.util.function.Function<? super A, ? extends Key>, java.util.function.Function<? super A, ? extends Value>)",
          "new": "method <A, Key extends java.lang.Comparable<? super Key>, Value> org.optaplanner.core.api.score.stream.uni.UniConstraintCollector<A, ?, java.util.SortedMap<Key, java.util.Set<Value>>> org.optaplanner.core.api.score.stream.ConstraintCollectors::toSortedMap(java.util.function.Function<? super A, ? extends Key>, java.util.function.Function<? super A, ? extends Value>)",
          "justification": "Apply the PECS principle to support a wider range of types, such as LocalDateTime."
        },
        {
          "ignore": true,
          "code": "java.method.parameterTypeParameterChanged",
          "old": "parameter <A, B, C, D, Key extends java.lang.Comparable<Key>, Value> org.optaplanner.core.api.score.stream.quad.QuadConstraintCollector<A, B, C, D, ?, java.util.SortedMap<Key, java.util.Set<Value>>> org.optaplanner.core.api.score.stream.ConstraintCollectors::toSortedMap(===org.optaplanner.core.api.function.QuadFunction<? super A, ? super B, ? super C, ? super D, ? extends Key>===, org.optaplanner.core.api.function.QuadFunction<? super A, ? super B, ? super C, ? super D, ? extends Value>)",
          "new": "parameter <A, B, C, D, Key extends java.lang.Comparable<? super Key>, Value> org.optaplanner.core.api.score.stream.quad.QuadConstraintCollector<A, B, C, D, ?, java.util.SortedMap<Key, java.util.Set<Value>>> org.optaplanner.core.api.score.stream.ConstraintCollectors::toSortedMap(===org.optaplanner.core.api.function.QuadFunction<? super A, ? super B, ? super C, ? super D, ? extends Key>===, org.optaplanner.core.api.function.QuadFunction<? super A, ? super B, ? super C, ? super D, ? extends Value>)",
          "parameterIndex": "0",
          "justification": "Apply the PECS principle to support a wider range of types, such as LocalDateTime."
        },
        {
          "ignore": true,
          "code": "java.method.returnTypeTypeParametersChanged",
          "old": "method <A, B, C, D, Key extends java.lang.Comparable<Key>, Value> org.optaplanner.core.api.score.stream.quad.QuadConstraintCollector<A, B, C, D, ?, java.util.SortedMap<Key, java.util.Set<Value>>> org.optaplanner.core.api.score.stream.ConstraintCollectors::toSortedMap(org.optaplanner.core.api.function.QuadFunction<? super A, ? super B, ? super C, ? super D, ? extends Key>, org.optaplanner.core.api.function.QuadFunction<? super A, ? super B, ? super C, ? super D, ? extends Value>)",
          "new": "method <A, B, C, D, Key extends java.lang.Comparable<? super Key>, Value> org.optaplanner.core.api.score.stream.quad.QuadConstraintCollector<A, B, C, D, ?, java.util.SortedMap<Key, java.util.Set<Value>>> org.optaplanner.core.api.score.stream.ConstraintCollectors::toSortedMap(org.optaplanner.core.api.function.QuadFunction<? super A, ? super B, ? super C, ? super D, ? extends Key>, org.optaplanner.core.api.function.QuadFunction<? super A, ? super B, ? super C, ? super D, ? extends Value>)",
          "justification": "Apply the PECS principle to support a wider range of types, such as LocalDateTime."
        },
        {
          "ignore": true,
          "code": "java.generics.formalTypeParameterChanged",
          "old": "method <A, B, C, D, Key extends java.lang.Comparable<Key>, Value> org.optaplanner.core.api.score.stream.quad.QuadConstraintCollector<A, B, C, D, ?, java.util.SortedMap<Key, java.util.Set<Value>>> org.optaplanner.core.api.score.stream.ConstraintCollectors::toSortedMap(org.optaplanner.core.api.function.QuadFunction<? super A, ? super B, ? super C, ? super D, ? extends Key>, org.optaplanner.core.api.function.QuadFunction<? super A, ? super B, ? super C, ? super D, ? extends Value>)",
          "new": "method <A, B, C, D, Key extends java.lang.Comparable<? super Key>, Value> org.optaplanner.core.api.score.stream.quad.QuadConstraintCollector<A, B, C, D, ?, java.util.SortedMap<Key, java.util.Set<Value>>> org.optaplanner.core.api.score.stream.ConstraintCollectors::toSortedMap(org.optaplanner.core.api.function.QuadFunction<? super A, ? super B, ? super C, ? super D, ? extends Key>, org.optaplanner.core.api.function.QuadFunction<? super A, ? super B, ? super C, ? super D, ? extends Value>)",
          "justification": "Apply the PECS principle to support a wider range of types, such as LocalDateTime."
        },
        {
          "ignore": true,
          "code": "java.method.parameterTypeParameterChanged",
          "old": "parameter <A, B, C, Key extends java.lang.Comparable<Key>, Value> org.optaplanner.core.api.score.stream.tri.TriConstraintCollector<A, B, C, ?, java.util.SortedMap<Key, java.util.Set<Value>>> org.optaplanner.core.api.score.stream.ConstraintCollectors::toSortedMap(===org.optaplanner.core.api.function.TriFunction<? super A, ? super B, ? super C, ? extends Key>===, org.optaplanner.core.api.function.TriFunction<? super A, ? super B, ? super C, ? extends Value>)",
          "new": "parameter <A, B, C, Key extends java.lang.Comparable<? super Key>, Value> org.optaplanner.core.api.score.stream.tri.TriConstraintCollector<A, B, C, ?, java.util.SortedMap<Key, java.util.Set<Value>>> org.optaplanner.core.api.score.stream.ConstraintCollectors::toSortedMap(===org.optaplanner.core.api.function.TriFunction<? super A, ? super B, ? super C, ? extends Key>===, org.optaplanner.core.api.function.TriFunction<? super A, ? super B, ? super C, ? extends Value>)",
          "parameterIndex": "0",
          "justification": "Apply the PECS principle to support a wider range of types, such as LocalDateTime."
        },
        {
          "ignore": true,
          "code": "java.method.returnTypeTypeParametersChanged",
          "old": "method <A, B, C, Key extends java.lang.Comparable<Key>, Value> org.optaplanner.core.api.score.stream.tri.TriConstraintCollector<A, B, C, ?, java.util.SortedMap<Key, java.util.Set<Value>>> org.optaplanner.core.api.score.stream.ConstraintCollectors::toSortedMap(org.optaplanner.core.api.function.TriFunction<? super A, ? super B, ? super C, ? extends Key>, org.optaplanner.core.api.function.TriFunction<? super A, ? super B, ? super C, ? extends Value>)",
          "new": "method <A, B, C, Key extends java.lang.Comparable<? super Key>, Value> org.optaplanner.core.api.score.stream.tri.TriConstraintCollector<A, B, C, ?, java.util.SortedMap<Key, java.util.Set<Value>>> org.optaplanner.core.api.score.stream.ConstraintCollectors::toSortedMap(org.optaplanner.core.api.function.TriFunction<? super A, ? super B, ? super C, ? extends Key>, org.optaplanner.core.api.function.TriFunction<? super A, ? super B, ? super C, ? extends Value>)",
          "justification": "Apply the PECS principle to support a wider range of types, such as LocalDateTime."
        },
        {
          "ignore": true,
          "code": "java.generics.formalTypeParameterChanged",
          "old": "method <A, B, C, Key extends java.lang.Comparable<Key>, Value> org.optaplanner.core.api.score.stream.tri.TriConstraintCollector<A, B, C, ?, java.util.SortedMap<Key, java.util.Set<Value>>> org.optaplanner.core.api.score.stream.ConstraintCollectors::toSortedMap(org.optaplanner.core.api.function.TriFunction<? super A, ? super B, ? super C, ? extends Key>, org.optaplanner.core.api.function.TriFunction<? super A, ? super B, ? super C, ? extends Value>)",
          "new": "method <A, B, C, Key extends java.lang.Comparable<? super Key>, Value> org.optaplanner.core.api.score.stream.tri.TriConstraintCollector<A, B, C, ?, java.util.SortedMap<Key, java.util.Set<Value>>> org.optaplanner.core.api.score.stream.ConstraintCollectors::toSortedMap(org.optaplanner.core.api.function.TriFunction<? super A, ? super B, ? super C, ? extends Key>, org.optaplanner.core.api.function.TriFunction<? super A, ? super B, ? super C, ? extends Value>)",
          "justification": "Apply the PECS principle to support a wider range of types, such as LocalDateTime."
        },
        {
          "ignore": true,
          "code": "java.method.parameterTypeParameterChanged",
          "old": "parameter <A, B, Key extends java.lang.Comparable<Key>, Value> org.optaplanner.core.api.score.stream.bi.BiConstraintCollector<A, B, ?, java.util.SortedMap<Key, Value>> org.optaplanner.core.api.score.stream.ConstraintCollectors::toSortedMap(===java.util.function.BiFunction<? super A, ? super B, ? extends Key>===, java.util.function.BiFunction<? super A, ? super B, ? extends Value>, java.util.function.BinaryOperator<Value>)",
          "new": "parameter <A, B, Key extends java.lang.Comparable<? super Key>, Value> org.optaplanner.core.api.score.stream.bi.BiConstraintCollector<A, B, ?, java.util.SortedMap<Key, Value>> org.optaplanner.core.api.score.stream.ConstraintCollectors::toSortedMap(===java.util.function.BiFunction<? super A, ? super B, ? extends Key>===, java.util.function.BiFunction<? super A, ? super B, ? extends Value>, java.util.function.BinaryOperator<Value>)",
          "parameterIndex": "0",
          "justification": "Apply the PECS principle to support a wider range of types, such as LocalDateTime."
        },
        {
          "ignore": true,
          "code": "java.method.returnTypeTypeParametersChanged",
          "old": "method <A, B, Key extends java.lang.Comparable<Key>, Value> org.optaplanner.core.api.score.stream.bi.BiConstraintCollector<A, B, ?, java.util.SortedMap<Key, Value>> org.optaplanner.core.api.score.stream.ConstraintCollectors::toSortedMap(java.util.function.BiFunction<? super A, ? super B, ? extends Key>, java.util.function.BiFunction<? super A, ? super B, ? extends Value>, java.util.function.BinaryOperator<Value>)",
          "new": "method <A, B, Key extends java.lang.Comparable<? super Key>, Value> org.optaplanner.core.api.score.stream.bi.BiConstraintCollector<A, B, ?, java.util.SortedMap<Key, Value>> org.optaplanner.core.api.score.stream.ConstraintCollectors::toSortedMap(java.util.function.BiFunction<? super A, ? super B, ? extends Key>, java.util.function.BiFunction<? super A, ? super B, ? extends Value>, java.util.function.BinaryOperator<Value>)",
          "justification": "Apply the PECS principle to support a wider range of types, such as LocalDateTime."
        },
        {
          "ignore": true,
          "code": "java.generics.formalTypeParameterChanged",
          "old": "method <A, B, Key extends java.lang.Comparable<Key>, Value> org.optaplanner.core.api.score.stream.bi.BiConstraintCollector<A, B, ?, java.util.SortedMap<Key, Value>> org.optaplanner.core.api.score.stream.ConstraintCollectors::toSortedMap(java.util.function.BiFunction<? super A, ? super B, ? extends Key>, java.util.function.BiFunction<? super A, ? super B, ? extends Value>, java.util.function.BinaryOperator<Value>)",
          "new": "method <A, B, Key extends java.lang.Comparable<? super Key>, Value> org.optaplanner.core.api.score.stream.bi.BiConstraintCollector<A, B, ?, java.util.SortedMap<Key, Value>> org.optaplanner.core.api.score.stream.ConstraintCollectors::toSortedMap(java.util.function.BiFunction<? super A, ? super B, ? extends Key>, java.util.function.BiFunction<? super A, ? super B, ? extends Value>, java.util.function.BinaryOperator<Value>)",
          "justification": "Apply the PECS principle to support a wider range of types, such as LocalDateTime."
        },
        {
          "ignore": true,
          "code": "java.method.parameterTypeParameterChanged",
          "old": "parameter <A, B, Key extends java.lang.Comparable<Key>, Value, ValueSet extends java.util.Set<Value>> org.optaplanner.core.api.score.stream.bi.BiConstraintCollector<A, B, ?, java.util.SortedMap<Key, ValueSet>> org.optaplanner.core.api.score.stream.ConstraintCollectors::toSortedMap(===java.util.function.BiFunction<? super A, ? super B, ? extends Key>===, java.util.function.BiFunction<? super A, ? super B, ? extends Value>, java.util.function.IntFunction<ValueSet>)",
          "new": "parameter <A, B, Key extends java.lang.Comparable<? super Key>, Value, ValueSet extends java.util.Set<Value>> org.optaplanner.core.api.score.stream.bi.BiConstraintCollector<A, B, ?, java.util.SortedMap<Key, ValueSet>> org.optaplanner.core.api.score.stream.ConstraintCollectors::toSortedMap(===java.util.function.BiFunction<? super A, ? super B, ? extends Key>===, java.util.function.BiFunction<? super A, ? super B, ? extends Value>, java.util.function.IntFunction<ValueSet>)",
          "parameterIndex": "0",
          "justification": "Apply the PECS principle to support a wider range of types, such as LocalDateTime."
        },
        {
          "ignore": true,
          "code": "java.method.returnTypeTypeParametersChanged",
          "old": "method <A, B, Key extends java.lang.Comparable<Key>, Value, ValueSet extends java.util.Set<Value>> org.optaplanner.core.api.score.stream.bi.BiConstraintCollector<A, B, ?, java.util.SortedMap<Key, ValueSet>> org.optaplanner.core.api.score.stream.ConstraintCollectors::toSortedMap(java.util.function.BiFunction<? super A, ? super B, ? extends Key>, java.util.function.BiFunction<? super A, ? super B, ? extends Value>, java.util.function.IntFunction<ValueSet>)",
          "new": "method <A, B, Key extends java.lang.Comparable<? super Key>, Value, ValueSet extends java.util.Set<Value>> org.optaplanner.core.api.score.stream.bi.BiConstraintCollector<A, B, ?, java.util.SortedMap<Key, ValueSet>> org.optaplanner.core.api.score.stream.ConstraintCollectors::toSortedMap(java.util.function.BiFunction<? super A, ? super B, ? extends Key>, java.util.function.BiFunction<? super A, ? super B, ? extends Value>, java.util.function.IntFunction<ValueSet>)",
          "justification": "Apply the PECS principle to support a wider range of types, such as LocalDateTime."
        },
        {
          "ignore": true,
          "code": "java.generics.formalTypeParameterChanged",
          "old": "method <A, B, Key extends java.lang.Comparable<Key>, Value, ValueSet extends java.util.Set<Value>> org.optaplanner.core.api.score.stream.bi.BiConstraintCollector<A, B, ?, java.util.SortedMap<Key, ValueSet>> org.optaplanner.core.api.score.stream.ConstraintCollectors::toSortedMap(java.util.function.BiFunction<? super A, ? super B, ? extends Key>, java.util.function.BiFunction<? super A, ? super B, ? extends Value>, java.util.function.IntFunction<ValueSet>)",
          "new": "method <A, B, Key extends java.lang.Comparable<? super Key>, Value, ValueSet extends java.util.Set<Value>> org.optaplanner.core.api.score.stream.bi.BiConstraintCollector<A, B, ?, java.util.SortedMap<Key, ValueSet>> org.optaplanner.core.api.score.stream.ConstraintCollectors::toSortedMap(java.util.function.BiFunction<? super A, ? super B, ? extends Key>, java.util.function.BiFunction<? super A, ? super B, ? extends Value>, java.util.function.IntFunction<ValueSet>)",
          "justification": "Apply the PECS principle to support a wider range of types, such as LocalDateTime."
        },
        {
          "ignore": true,
          "code": "java.method.parameterTypeParameterChanged",
          "old": "parameter <A, Key extends java.lang.Comparable<Key>, Value> org.optaplanner.core.api.score.stream.uni.UniConstraintCollector<A, ?, java.util.SortedMap<Key, Value>> org.optaplanner.core.api.score.stream.ConstraintCollectors::toSortedMap(===java.util.function.Function<? super A, ? extends Key>===, java.util.function.Function<? super A, ? extends Value>, java.util.function.BinaryOperator<Value>)",
          "new": "parameter <A, Key extends java.lang.Comparable<? super Key>, Value> org.optaplanner.core.api.score.stream.uni.UniConstraintCollector<A, ?, java.util.SortedMap<Key, Value>> org.optaplanner.core.api.score.stream.ConstraintCollectors::toSortedMap(===java.util.function.Function<? super A, ? extends Key>===, java.util.function.Function<? super A, ? extends Value>, java.util.function.BinaryOperator<Value>)",
          "parameterIndex": "0",
          "justification": "Apply the PECS principle to support a wider range of types, such as LocalDateTime."
        },
        {
          "ignore": true,
          "code": "java.method.returnTypeTypeParametersChanged",
          "old": "method <A, Key extends java.lang.Comparable<Key>, Value> org.optaplanner.core.api.score.stream.uni.UniConstraintCollector<A, ?, java.util.SortedMap<Key, Value>> org.optaplanner.core.api.score.stream.ConstraintCollectors::toSortedMap(java.util.function.Function<? super A, ? extends Key>, java.util.function.Function<? super A, ? extends Value>, java.util.function.BinaryOperator<Value>)",
          "new": "method <A, Key extends java.lang.Comparable<? super Key>, Value> org.optaplanner.core.api.score.stream.uni.UniConstraintCollector<A, ?, java.util.SortedMap<Key, Value>> org.optaplanner.core.api.score.stream.ConstraintCollectors::toSortedMap(java.util.function.Function<? super A, ? extends Key>, java.util.function.Function<? super A, ? extends Value>, java.util.function.BinaryOperator<Value>)",
          "justification": "Apply the PECS principle to support a wider range of types, such as LocalDateTime."
        },
        {
          "ignore": true,
          "code": "java.generics.formalTypeParameterChanged",
          "old": "method <A, Key extends java.lang.Comparable<Key>, Value> org.optaplanner.core.api.score.stream.uni.UniConstraintCollector<A, ?, java.util.SortedMap<Key, Value>> org.optaplanner.core.api.score.stream.ConstraintCollectors::toSortedMap(java.util.function.Function<? super A, ? extends Key>, java.util.function.Function<? super A, ? extends Value>, java.util.function.BinaryOperator<Value>)",
          "new": "method <A, Key extends java.lang.Comparable<? super Key>, Value> org.optaplanner.core.api.score.stream.uni.UniConstraintCollector<A, ?, java.util.SortedMap<Key, Value>> org.optaplanner.core.api.score.stream.ConstraintCollectors::toSortedMap(java.util.function.Function<? super A, ? extends Key>, java.util.function.Function<? super A, ? extends Value>, java.util.function.BinaryOperator<Value>)",
          "justification": "Apply the PECS principle to support a wider range of types, such as LocalDateTime."
        },
        {
          "ignore": true,
          "code": "java.method.parameterTypeParameterChanged",
          "old": "parameter <A, Key extends java.lang.Comparable<Key>, Value, ValueSet extends java.util.Set<Value>> org.optaplanner.core.api.score.stream.uni.UniConstraintCollector<A, ?, java.util.SortedMap<Key, ValueSet>> org.optaplanner.core.api.score.stream.ConstraintCollectors::toSortedMap(===java.util.function.Function<? super A, ? extends Key>===, java.util.function.Function<? super A, ? extends Value>, java.util.function.IntFunction<ValueSet>)",
          "new": "parameter <A, Key extends java.lang.Comparable<? super Key>, Value, ValueSet extends java.util.Set<Value>> org.optaplanner.core.api.score.stream.uni.UniConstraintCollector<A, ?, java.util.SortedMap<Key, ValueSet>> org.optaplanner.core.api.score.stream.ConstraintCollectors::toSortedMap(===java.util.function.Function<? super A, ? extends Key>===, java.util.function.Function<? super A, ? extends Value>, java.util.function.IntFunction<ValueSet>)",
          "parameterIndex": "0",
          "justification": "Apply the PECS principle to support a wider range of types, such as LocalDateTime."
        },
        {
          "ignore": true,
          "code": "java.method.returnTypeTypeParametersChanged",
          "old": "method <A, Key extends java.lang.Comparable<Key>, Value, ValueSet extends java.util.Set<Value>> org.optaplanner.core.api.score.stream.uni.UniConstraintCollector<A, ?, java.util.SortedMap<Key, ValueSet>> org.optaplanner.core.api.score.stream.ConstraintCollectors::toSortedMap(java.util.function.Function<? super A, ? extends Key>, java.util.function.Function<? super A, ? extends Value>, java.util.function.IntFunction<ValueSet>)",
          "new": "method <A, Key extends java.lang.Comparable<? super Key>, Value, ValueSet extends java.util.Set<Value>> org.optaplanner.core.api.score.stream.uni.UniConstraintCollector<A, ?, java.util.SortedMap<Key, ValueSet>> org.optaplanner.core.api.score.stream.ConstraintCollectors::toSortedMap(java.util.function.Function<? super A, ? extends Key>, java.util.function.Function<? super A, ? extends Value>, java.util.function.IntFunction<ValueSet>)",
          "justification": "Apply the PECS principle to support a wider range of types, such as LocalDateTime."
        },
        {
          "ignore": true,
          "code": "java.generics.formalTypeParameterChanged",
          "old": "method <A, Key extends java.lang.Comparable<Key>, Value, ValueSet extends java.util.Set<Value>> org.optaplanner.core.api.score.stream.uni.UniConstraintCollector<A, ?, java.util.SortedMap<Key, ValueSet>> org.optaplanner.core.api.score.stream.ConstraintCollectors::toSortedMap(java.util.function.Function<? super A, ? extends Key>, java.util.function.Function<? super A, ? extends Value>, java.util.function.IntFunction<ValueSet>)",
          "new": "method <A, Key extends java.lang.Comparable<? super Key>, Value, ValueSet extends java.util.Set<Value>> org.optaplanner.core.api.score.stream.uni.UniConstraintCollector<A, ?, java.util.SortedMap<Key, ValueSet>> org.optaplanner.core.api.score.stream.ConstraintCollectors::toSortedMap(java.util.function.Function<? super A, ? extends Key>, java.util.function.Function<? super A, ? extends Value>, java.util.function.IntFunction<ValueSet>)",
          "justification": "Apply the PECS principle to support a wider range of types, such as LocalDateTime."
        },
        {
          "ignore": true,
          "code": "java.method.parameterTypeParameterChanged",
          "old": "parameter <A, B, C, D, Key extends java.lang.Comparable<Key>, Value> org.optaplanner.core.api.score.stream.quad.QuadConstraintCollector<A, B, C, D, ?, java.util.SortedMap<Key, Value>> org.optaplanner.core.api.score.stream.ConstraintCollectors::toSortedMap(===org.optaplanner.core.api.function.QuadFunction<? super A, ? super B, ? super C, ? super D, ? extends Key>===, org.optaplanner.core.api.function.QuadFunction<? super A, ? super B, ? super C, ? super D, ? extends Value>, java.util.function.BinaryOperator<Value>)",
          "new": "parameter <A, B, C, D, Key extends java.lang.Comparable<? super Key>, Value> org.optaplanner.core.api.score.stream.quad.QuadConstraintCollector<A, B, C, D, ?, java.util.SortedMap<Key, Value>> org.optaplanner.core.api.score.stream.ConstraintCollectors::toSortedMap(===org.optaplanner.core.api.function.QuadFunction<? super A, ? super B, ? super C, ? super D, ? extends Key>===, org.optaplanner.core.api.function.QuadFunction<? super A, ? super B, ? super C, ? super D, ? extends Value>, java.util.function.BinaryOperator<Value>)",
          "parameterIndex": "0",
          "justification": "Apply the PECS principle to support a wider range of types, such as LocalDateTime."
        },
        {
          "ignore": true,
          "code": "java.method.returnTypeTypeParametersChanged",
          "old": "method <A, B, C, D, Key extends java.lang.Comparable<Key>, Value> org.optaplanner.core.api.score.stream.quad.QuadConstraintCollector<A, B, C, D, ?, java.util.SortedMap<Key, Value>> org.optaplanner.core.api.score.stream.ConstraintCollectors::toSortedMap(org.optaplanner.core.api.function.QuadFunction<? super A, ? super B, ? super C, ? super D, ? extends Key>, org.optaplanner.core.api.function.QuadFunction<? super A, ? super B, ? super C, ? super D, ? extends Value>, java.util.function.BinaryOperator<Value>)",
          "new": "method <A, B, C, D, Key extends java.lang.Comparable<? super Key>, Value> org.optaplanner.core.api.score.stream.quad.QuadConstraintCollector<A, B, C, D, ?, java.util.SortedMap<Key, Value>> org.optaplanner.core.api.score.stream.ConstraintCollectors::toSortedMap(org.optaplanner.core.api.function.QuadFunction<? super A, ? super B, ? super C, ? super D, ? extends Key>, org.optaplanner.core.api.function.QuadFunction<? super A, ? super B, ? super C, ? super D, ? extends Value>, java.util.function.BinaryOperator<Value>)",
          "justification": "Apply the PECS principle to support a wider range of types, such as LocalDateTime."
        },
        {
          "ignore": true,
          "code": "java.generics.formalTypeParameterChanged",
          "old": "method <A, B, C, D, Key extends java.lang.Comparable<Key>, Value> org.optaplanner.core.api.score.stream.quad.QuadConstraintCollector<A, B, C, D, ?, java.util.SortedMap<Key, Value>> org.optaplanner.core.api.score.stream.ConstraintCollectors::toSortedMap(org.optaplanner.core.api.function.QuadFunction<? super A, ? super B, ? super C, ? super D, ? extends Key>, org.optaplanner.core.api.function.QuadFunction<? super A, ? super B, ? super C, ? super D, ? extends Value>, java.util.function.BinaryOperator<Value>)",
          "new": "method <A, B, C, D, Key extends java.lang.Comparable<? super Key>, Value> org.optaplanner.core.api.score.stream.quad.QuadConstraintCollector<A, B, C, D, ?, java.util.SortedMap<Key, Value>> org.optaplanner.core.api.score.stream.ConstraintCollectors::toSortedMap(org.optaplanner.core.api.function.QuadFunction<? super A, ? super B, ? super C, ? super D, ? extends Key>, org.optaplanner.core.api.function.QuadFunction<? super A, ? super B, ? super C, ? super D, ? extends Value>, java.util.function.BinaryOperator<Value>)",
          "justification": "Apply the PECS principle to support a wider range of types, such as LocalDateTime."
        },
        {
          "ignore": true,
          "code": "java.method.parameterTypeParameterChanged",
          "old": "parameter <A, B, C, D, Key extends java.lang.Comparable<Key>, Value, ValueSet extends java.util.Set<Value>> org.optaplanner.core.api.score.stream.quad.QuadConstraintCollector<A, B, C, D, ?, java.util.SortedMap<Key, ValueSet>> org.optaplanner.core.api.score.stream.ConstraintCollectors::toSortedMap(===org.optaplanner.core.api.function.QuadFunction<? super A, ? super B, ? super C, ? super D, ? extends Key>===, org.optaplanner.core.api.function.QuadFunction<? super A, ? super B, ? super C, ? super D, ? extends Value>, java.util.function.IntFunction<ValueSet>)",
          "new": "parameter <A, B, C, D, Key extends java.lang.Comparable<? super Key>, Value, ValueSet extends java.util.Set<Value>> org.optaplanner.core.api.score.stream.quad.QuadConstraintCollector<A, B, C, D, ?, java.util.SortedMap<Key, ValueSet>> org.optaplanner.core.api.score.stream.ConstraintCollectors::toSortedMap(===org.optaplanner.core.api.function.QuadFunction<? super A, ? super B, ? super C, ? super D, ? extends Key>===, org.optaplanner.core.api.function.QuadFunction<? super A, ? super B, ? super C, ? super D, ? extends Value>, java.util.function.IntFunction<ValueSet>)",
          "parameterIndex": "0",
          "justification": "Apply the PECS principle to support a wider range of types, such as LocalDateTime."
        },
        {
          "ignore": true,
          "code": "java.method.returnTypeTypeParametersChanged",
          "old": "method <A, B, C, D, Key extends java.lang.Comparable<Key>, Value, ValueSet extends java.util.Set<Value>> org.optaplanner.core.api.score.stream.quad.QuadConstraintCollector<A, B, C, D, ?, java.util.SortedMap<Key, ValueSet>> org.optaplanner.core.api.score.stream.ConstraintCollectors::toSortedMap(org.optaplanner.core.api.function.QuadFunction<? super A, ? super B, ? super C, ? super D, ? extends Key>, org.optaplanner.core.api.function.QuadFunction<? super A, ? super B, ? super C, ? super D, ? extends Value>, java.util.function.IntFunction<ValueSet>)",
          "new": "method <A, B, C, D, Key extends java.lang.Comparable<? super Key>, Value, ValueSet extends java.util.Set<Value>> org.optaplanner.core.api.score.stream.quad.QuadConstraintCollector<A, B, C, D, ?, java.util.SortedMap<Key, ValueSet>> org.optaplanner.core.api.score.stream.ConstraintCollectors::toSortedMap(org.optaplanner.core.api.function.QuadFunction<? super A, ? super B, ? super C, ? super D, ? extends Key>, org.optaplanner.core.api.function.QuadFunction<? super A, ? super B, ? super C, ? super D, ? extends Value>, java.util.function.IntFunction<ValueSet>)",
          "justification": "Apply the PECS principle to support a wider range of types, such as LocalDateTime."
        },
        {
          "ignore": true,
          "code": "java.generics.formalTypeParameterChanged",
          "old": "method <A, B, C, D, Key extends java.lang.Comparable<Key>, Value, ValueSet extends java.util.Set<Value>> org.optaplanner.core.api.score.stream.quad.QuadConstraintCollector<A, B, C, D, ?, java.util.SortedMap<Key, ValueSet>> org.optaplanner.core.api.score.stream.ConstraintCollectors::toSortedMap(org.optaplanner.core.api.function.QuadFunction<? super A, ? super B, ? super C, ? super D, ? extends Key>, org.optaplanner.core.api.function.QuadFunction<? super A, ? super B, ? super C, ? super D, ? extends Value>, java.util.function.IntFunction<ValueSet>)",
          "new": "method <A, B, C, D, Key extends java.lang.Comparable<? super Key>, Value, ValueSet extends java.util.Set<Value>> org.optaplanner.core.api.score.stream.quad.QuadConstraintCollector<A, B, C, D, ?, java.util.SortedMap<Key, ValueSet>> org.optaplanner.core.api.score.stream.ConstraintCollectors::toSortedMap(org.optaplanner.core.api.function.QuadFunction<? super A, ? super B, ? super C, ? super D, ? extends Key>, org.optaplanner.core.api.function.QuadFunction<? super A, ? super B, ? super C, ? super D, ? extends Value>, java.util.function.IntFunction<ValueSet>)",
          "justification": "Apply the PECS principle to support a wider range of types, such as LocalDateTime."
        },
        {
          "ignore": true,
          "code": "java.method.parameterTypeParameterChanged",
          "old": "parameter <A, B, C, Key extends java.lang.Comparable<Key>, Value> org.optaplanner.core.api.score.stream.tri.TriConstraintCollector<A, B, C, ?, java.util.SortedMap<Key, Value>> org.optaplanner.core.api.score.stream.ConstraintCollectors::toSortedMap(===org.optaplanner.core.api.function.TriFunction<? super A, ? super B, ? super C, ? extends Key>===, org.optaplanner.core.api.function.TriFunction<? super A, ? super B, ? super C, ? extends Value>, java.util.function.BinaryOperator<Value>)",
          "new": "parameter <A, B, C, Key extends java.lang.Comparable<? super Key>, Value> org.optaplanner.core.api.score.stream.tri.TriConstraintCollector<A, B, C, ?, java.util.SortedMap<Key, Value>> org.optaplanner.core.api.score.stream.ConstraintCollectors::toSortedMap(===org.optaplanner.core.api.function.TriFunction<? super A, ? super B, ? super C, ? extends Key>===, org.optaplanner.core.api.function.TriFunction<? super A, ? super B, ? super C, ? extends Value>, java.util.function.BinaryOperator<Value>)",
          "parameterIndex": "0",
          "justification": "Apply the PECS principle to support a wider range of types, such as LocalDateTime."
        },
        {
          "ignore": true,
          "code": "java.method.returnTypeTypeParametersChanged",
          "old": "method <A, B, C, Key extends java.lang.Comparable<Key>, Value> org.optaplanner.core.api.score.stream.tri.TriConstraintCollector<A, B, C, ?, java.util.SortedMap<Key, Value>> org.optaplanner.core.api.score.stream.ConstraintCollectors::toSortedMap(org.optaplanner.core.api.function.TriFunction<? super A, ? super B, ? super C, ? extends Key>, org.optaplanner.core.api.function.TriFunction<? super A, ? super B, ? super C, ? extends Value>, java.util.function.BinaryOperator<Value>)",
          "new": "method <A, B, C, Key extends java.lang.Comparable<? super Key>, Value> org.optaplanner.core.api.score.stream.tri.TriConstraintCollector<A, B, C, ?, java.util.SortedMap<Key, Value>> org.optaplanner.core.api.score.stream.ConstraintCollectors::toSortedMap(org.optaplanner.core.api.function.TriFunction<? super A, ? super B, ? super C, ? extends Key>, org.optaplanner.core.api.function.TriFunction<? super A, ? super B, ? super C, ? extends Value>, java.util.function.BinaryOperator<Value>)",
          "justification": "Apply the PECS principle to support a wider range of types, such as LocalDateTime."
        },
        {
          "ignore": true,
          "code": "java.generics.formalTypeParameterChanged",
          "old": "method <A, B, C, Key extends java.lang.Comparable<Key>, Value> org.optaplanner.core.api.score.stream.tri.TriConstraintCollector<A, B, C, ?, java.util.SortedMap<Key, Value>> org.optaplanner.core.api.score.stream.ConstraintCollectors::toSortedMap(org.optaplanner.core.api.function.TriFunction<? super A, ? super B, ? super C, ? extends Key>, org.optaplanner.core.api.function.TriFunction<? super A, ? super B, ? super C, ? extends Value>, java.util.function.BinaryOperator<Value>)",
          "new": "method <A, B, C, Key extends java.lang.Comparable<? super Key>, Value> org.optaplanner.core.api.score.stream.tri.TriConstraintCollector<A, B, C, ?, java.util.SortedMap<Key, Value>> org.optaplanner.core.api.score.stream.ConstraintCollectors::toSortedMap(org.optaplanner.core.api.function.TriFunction<? super A, ? super B, ? super C, ? extends Key>, org.optaplanner.core.api.function.TriFunction<? super A, ? super B, ? super C, ? extends Value>, java.util.function.BinaryOperator<Value>)",
          "justification": "Apply the PECS principle to support a wider range of types, such as LocalDateTime."
        },
        {
          "ignore": true,
          "code": "java.method.parameterTypeParameterChanged",
          "old": "parameter <A, B, C, Key extends java.lang.Comparable<Key>, Value, ValueSet extends java.util.Set<Value>> org.optaplanner.core.api.score.stream.tri.TriConstraintCollector<A, B, C, ?, java.util.SortedMap<Key, ValueSet>> org.optaplanner.core.api.score.stream.ConstraintCollectors::toSortedMap(===org.optaplanner.core.api.function.TriFunction<? super A, ? super B, ? super C, ? extends Key>===, org.optaplanner.core.api.function.TriFunction<? super A, ? super B, ? super C, ? extends Value>, java.util.function.IntFunction<ValueSet>)",
          "new": "parameter <A, B, C, Key extends java.lang.Comparable<? super Key>, Value, ValueSet extends java.util.Set<Value>> org.optaplanner.core.api.score.stream.tri.TriConstraintCollector<A, B, C, ?, java.util.SortedMap<Key, ValueSet>> org.optaplanner.core.api.score.stream.ConstraintCollectors::toSortedMap(===org.optaplanner.core.api.function.TriFunction<? super A, ? super B, ? super C, ? extends Key>===, org.optaplanner.core.api.function.TriFunction<? super A, ? super B, ? super C, ? extends Value>, java.util.function.IntFunction<ValueSet>)",
          "parameterIndex": "0",
          "justification": "Apply the PECS principle to support a wider range of types, such as LocalDateTime."
        },
        {
          "ignore": true,
          "code": "java.method.returnTypeTypeParametersChanged",
          "old": "method <A, B, C, Key extends java.lang.Comparable<Key>, Value, ValueSet extends java.util.Set<Value>> org.optaplanner.core.api.score.stream.tri.TriConstraintCollector<A, B, C, ?, java.util.SortedMap<Key, ValueSet>> org.optaplanner.core.api.score.stream.ConstraintCollectors::toSortedMap(org.optaplanner.core.api.function.TriFunction<? super A, ? super B, ? super C, ? extends Key>, org.optaplanner.core.api.function.TriFunction<? super A, ? super B, ? super C, ? extends Value>, java.util.function.IntFunction<ValueSet>)",
          "new": "method <A, B, C, Key extends java.lang.Comparable<? super Key>, Value, ValueSet extends java.util.Set<Value>> org.optaplanner.core.api.score.stream.tri.TriConstraintCollector<A, B, C, ?, java.util.SortedMap<Key, ValueSet>> org.optaplanner.core.api.score.stream.ConstraintCollectors::toSortedMap(org.optaplanner.core.api.function.TriFunction<? super A, ? super B, ? super C, ? extends Key>, org.optaplanner.core.api.function.TriFunction<? super A, ? super B, ? super C, ? extends Value>, java.util.function.IntFunction<ValueSet>)",
          "justification": "Apply the PECS principle to support a wider range of types, such as LocalDateTime."
        },
        {
          "ignore": true,
          "code": "java.generics.formalTypeParameterChanged",
          "old": "method <A, B, C, Key extends java.lang.Comparable<Key>, Value, ValueSet extends java.util.Set<Value>> org.optaplanner.core.api.score.stream.tri.TriConstraintCollector<A, B, C, ?, java.util.SortedMap<Key, ValueSet>> org.optaplanner.core.api.score.stream.ConstraintCollectors::toSortedMap(org.optaplanner.core.api.function.TriFunction<? super A, ? super B, ? super C, ? extends Key>, org.optaplanner.core.api.function.TriFunction<? super A, ? super B, ? super C, ? extends Value>, java.util.function.IntFunction<ValueSet>)",
          "new": "method <A, B, C, Key extends java.lang.Comparable<? super Key>, Value, ValueSet extends java.util.Set<Value>> org.optaplanner.core.api.score.stream.tri.TriConstraintCollector<A, B, C, ?, java.util.SortedMap<Key, ValueSet>> org.optaplanner.core.api.score.stream.ConstraintCollectors::toSortedMap(org.optaplanner.core.api.function.TriFunction<? super A, ? super B, ? super C, ? extends Key>, org.optaplanner.core.api.function.TriFunction<? super A, ? super B, ? super C, ? extends Value>, java.util.function.IntFunction<ValueSet>)",
          "justification": "Apply the PECS principle to support a wider range of types, such as LocalDateTime."
        },
        {
          "ignore": true,
          "code": "java.method.parameterTypeParameterChanged",
          "old": "parameter <A> org.optaplanner.core.api.score.stream.uni.UniConstraintCollector<A, ?, java.util.SortedSet<A>> org.optaplanner.core.api.score.stream.ConstraintCollectors::toSortedSet(===java.util.Comparator<A>===)",
          "new": "parameter <A> org.optaplanner.core.api.score.stream.uni.UniConstraintCollector<A, ?, java.util.SortedSet<A>> org.optaplanner.core.api.score.stream.ConstraintCollectors::toSortedSet(===java.util.Comparator<? super A>===)",
          "parameterIndex": "0",
          "justification": "Apply the PECS principle to support a wider range of types, such as LocalDateTime."
        },
        {
          "ignore": true,
          "code": "java.method.parameterTypeParameterChanged",
          "old": "parameter <A, B, Mapped> org.optaplanner.core.api.score.stream.bi.BiConstraintCollector<A, B, ?, java.util.SortedSet<Mapped>> org.optaplanner.core.api.score.stream.ConstraintCollectors::toSortedSet(java.util.function.BiFunction<A, B, Mapped>, ===java.util.Comparator<Mapped>===)",
          "new": "parameter <A, B, Mapped> org.optaplanner.core.api.score.stream.bi.BiConstraintCollector<A, B, ?, java.util.SortedSet<Mapped>> org.optaplanner.core.api.score.stream.ConstraintCollectors::toSortedSet(java.util.function.BiFunction<A, B, Mapped>, ===java.util.Comparator<? super Mapped>===)",
          "parameterIndex": "1",
          "justification": "Apply the PECS principle to support a wider range of types, such as LocalDateTime."
        },
        {
          "ignore": true,
          "code": "java.method.parameterTypeParameterChanged",
          "old": "parameter <A, Mapped> org.optaplanner.core.api.score.stream.uni.UniConstraintCollector<A, ?, java.util.SortedSet<Mapped>> org.optaplanner.core.api.score.stream.ConstraintCollectors::toSortedSet(java.util.function.Function<A, Mapped>, ===java.util.Comparator<Mapped>===)",
          "new": "parameter <A, Mapped> org.optaplanner.core.api.score.stream.uni.UniConstraintCollector<A, ?, java.util.SortedSet<Mapped>> org.optaplanner.core.api.score.stream.ConstraintCollectors::toSortedSet(java.util.function.Function<A, Mapped>, ===java.util.Comparator<? super Mapped>===)",
          "parameterIndex": "1",
          "justification": "Apply the PECS principle to support a wider range of types, such as LocalDateTime."
        },
        {
          "ignore": true,
          "code": "java.method.parameterTypeParameterChanged",
          "old": "parameter <A, B, C, D, Mapped> org.optaplanner.core.api.score.stream.quad.QuadConstraintCollector<A, B, C, D, ?, java.util.SortedSet<Mapped>> org.optaplanner.core.api.score.stream.ConstraintCollectors::toSortedSet(org.optaplanner.core.api.function.QuadFunction<A, B, C, D, Mapped>, ===java.util.Comparator<Mapped>===)",
          "new": "parameter <A, B, C, D, Mapped> org.optaplanner.core.api.score.stream.quad.QuadConstraintCollector<A, B, C, D, ?, java.util.SortedSet<Mapped>> org.optaplanner.core.api.score.stream.ConstraintCollectors::toSortedSet(org.optaplanner.core.api.function.QuadFunction<A, B, C, D, Mapped>, ===java.util.Comparator<? super Mapped>===)",
          "parameterIndex": "1",
          "justification": "Apply the PECS principle to support a wider range of types, such as LocalDateTime."
        },
        {
          "ignore": true,
          "code": "java.method.parameterTypeParameterChanged",
          "old": "parameter <A, B, C, Mapped> org.optaplanner.core.api.score.stream.tri.TriConstraintCollector<A, B, C, ?, java.util.SortedSet<Mapped>> org.optaplanner.core.api.score.stream.ConstraintCollectors::toSortedSet(org.optaplanner.core.api.function.TriFunction<A, B, C, Mapped>, ===java.util.Comparator<Mapped>===)",
          "new": "parameter <A, B, C, Mapped> org.optaplanner.core.api.score.stream.tri.TriConstraintCollector<A, B, C, ?, java.util.SortedSet<Mapped>> org.optaplanner.core.api.score.stream.ConstraintCollectors::toSortedSet(org.optaplanner.core.api.function.TriFunction<A, B, C, Mapped>, ===java.util.Comparator<? super Mapped>===)",
          "parameterIndex": "1",
          "justification": "Apply the PECS principle to support a wider range of types, such as LocalDateTime."
        },
        {
          "ignore": true,
          "code": "java.method.parameterTypeParameterChanged",
          "old": "parameter <A, B, Mapped extends java.lang.Comparable<Mapped>> org.optaplanner.core.api.score.stream.bi.BiConstraintCollector<A, B, ?, java.util.SortedSet<Mapped>> org.optaplanner.core.api.score.stream.ConstraintCollectors::toSortedSet(===java.util.function.BiFunction<A, B, Mapped>===)",
          "new": "parameter <A, B, Mapped extends java.lang.Comparable<? super Mapped>> org.optaplanner.core.api.score.stream.bi.BiConstraintCollector<A, B, ?, java.util.SortedSet<Mapped>> org.optaplanner.core.api.score.stream.ConstraintCollectors::toSortedSet(===java.util.function.BiFunction<A, B, Mapped>===)",
          "parameterIndex": "0",
          "justification": "Apply the PECS principle to support a wider range of types, such as LocalDateTime."
        },
        {
          "ignore": true,
          "code": "java.method.returnTypeTypeParametersChanged",
          "old": "method <A, B, Mapped extends java.lang.Comparable<Mapped>> org.optaplanner.core.api.score.stream.bi.BiConstraintCollector<A, B, ?, java.util.SortedSet<Mapped>> org.optaplanner.core.api.score.stream.ConstraintCollectors::toSortedSet(java.util.function.BiFunction<A, B, Mapped>)",
          "new": "method <A, B, Mapped extends java.lang.Comparable<? super Mapped>> org.optaplanner.core.api.score.stream.bi.BiConstraintCollector<A, B, ?, java.util.SortedSet<Mapped>> org.optaplanner.core.api.score.stream.ConstraintCollectors::toSortedSet(java.util.function.BiFunction<A, B, Mapped>)",
          "justification": "Apply the PECS principle to support a wider range of types, such as LocalDateTime."
        },
        {
          "ignore": true,
          "code": "java.generics.formalTypeParameterChanged",
          "old": "method <A, B, Mapped extends java.lang.Comparable<Mapped>> org.optaplanner.core.api.score.stream.bi.BiConstraintCollector<A, B, ?, java.util.SortedSet<Mapped>> org.optaplanner.core.api.score.stream.ConstraintCollectors::toSortedSet(java.util.function.BiFunction<A, B, Mapped>)",
          "new": "method <A, B, Mapped extends java.lang.Comparable<? super Mapped>> org.optaplanner.core.api.score.stream.bi.BiConstraintCollector<A, B, ?, java.util.SortedSet<Mapped>> org.optaplanner.core.api.score.stream.ConstraintCollectors::toSortedSet(java.util.function.BiFunction<A, B, Mapped>)",
          "justification": "Apply the PECS principle to support a wider range of types, such as LocalDateTime."
        },
        {
          "ignore": true,
          "code": "java.method.parameterTypeParameterChanged",
          "old": "parameter <A, Mapped extends java.lang.Comparable<Mapped>> org.optaplanner.core.api.score.stream.uni.UniConstraintCollector<A, ?, java.util.SortedSet<Mapped>> org.optaplanner.core.api.score.stream.ConstraintCollectors::toSortedSet(===java.util.function.Function<A, Mapped>===)",
          "new": "parameter <A, Mapped extends java.lang.Comparable<? super Mapped>> org.optaplanner.core.api.score.stream.uni.UniConstraintCollector<A, ?, java.util.SortedSet<Mapped>> org.optaplanner.core.api.score.stream.ConstraintCollectors::toSortedSet(===java.util.function.Function<A, Mapped>===)",
          "parameterIndex": "0",
          "justification": "Apply the PECS principle to support a wider range of types, such as LocalDateTime."
        },
        {
          "ignore": true,
          "code": "java.method.returnTypeTypeParametersChanged",
          "old": "method <A, Mapped extends java.lang.Comparable<Mapped>> org.optaplanner.core.api.score.stream.uni.UniConstraintCollector<A, ?, java.util.SortedSet<Mapped>> org.optaplanner.core.api.score.stream.ConstraintCollectors::toSortedSet(java.util.function.Function<A, Mapped>)",
          "new": "method <A, Mapped extends java.lang.Comparable<? super Mapped>> org.optaplanner.core.api.score.stream.uni.UniConstraintCollector<A, ?, java.util.SortedSet<Mapped>> org.optaplanner.core.api.score.stream.ConstraintCollectors::toSortedSet(java.util.function.Function<A, Mapped>)",
          "justification": "Apply the PECS principle to support a wider range of types, such as LocalDateTime."
        },
        {
          "ignore": true,
          "code": "java.generics.formalTypeParameterChanged",
          "old": "method <A, Mapped extends java.lang.Comparable<Mapped>> org.optaplanner.core.api.score.stream.uni.UniConstraintCollector<A, ?, java.util.SortedSet<Mapped>> org.optaplanner.core.api.score.stream.ConstraintCollectors::toSortedSet(java.util.function.Function<A, Mapped>)",
          "new": "method <A, Mapped extends java.lang.Comparable<? super Mapped>> org.optaplanner.core.api.score.stream.uni.UniConstraintCollector<A, ?, java.util.SortedSet<Mapped>> org.optaplanner.core.api.score.stream.ConstraintCollectors::toSortedSet(java.util.function.Function<A, Mapped>)",
          "justification": "Apply the PECS principle to support a wider range of types, such as LocalDateTime."
        },
        {
          "ignore": true,
          "code": "java.method.parameterTypeParameterChanged",
          "old": "parameter <A, B, C, D, Mapped extends java.lang.Comparable<Mapped>> org.optaplanner.core.api.score.stream.quad.QuadConstraintCollector<A, B, C, D, ?, java.util.SortedSet<Mapped>> org.optaplanner.core.api.score.stream.ConstraintCollectors::toSortedSet(===org.optaplanner.core.api.function.QuadFunction<A, B, C, D, Mapped>===)",
          "new": "parameter <A, B, C, D, Mapped extends java.lang.Comparable<? super Mapped>> org.optaplanner.core.api.score.stream.quad.QuadConstraintCollector<A, B, C, D, ?, java.util.SortedSet<Mapped>> org.optaplanner.core.api.score.stream.ConstraintCollectors::toSortedSet(===org.optaplanner.core.api.function.QuadFunction<A, B, C, D, Mapped>===)",
          "parameterIndex": "0",
          "justification": "Apply the PECS principle to support a wider range of types, such as LocalDateTime."
        },
        {
          "ignore": true,
          "code": "java.method.returnTypeTypeParametersChanged",
          "old": "method <A, B, C, D, Mapped extends java.lang.Comparable<Mapped>> org.optaplanner.core.api.score.stream.quad.QuadConstraintCollector<A, B, C, D, ?, java.util.SortedSet<Mapped>> org.optaplanner.core.api.score.stream.ConstraintCollectors::toSortedSet(org.optaplanner.core.api.function.QuadFunction<A, B, C, D, Mapped>)",
          "new": "method <A, B, C, D, Mapped extends java.lang.Comparable<? super Mapped>> org.optaplanner.core.api.score.stream.quad.QuadConstraintCollector<A, B, C, D, ?, java.util.SortedSet<Mapped>> org.optaplanner.core.api.score.stream.ConstraintCollectors::toSortedSet(org.optaplanner.core.api.function.QuadFunction<A, B, C, D, Mapped>)",
          "justification": "Apply the PECS principle to support a wider range of types, such as LocalDateTime."
        },
        {
          "ignore": true,
          "code": "java.generics.formalTypeParameterChanged",
          "old": "method <A, B, C, D, Mapped extends java.lang.Comparable<Mapped>> org.optaplanner.core.api.score.stream.quad.QuadConstraintCollector<A, B, C, D, ?, java.util.SortedSet<Mapped>> org.optaplanner.core.api.score.stream.ConstraintCollectors::toSortedSet(org.optaplanner.core.api.function.QuadFunction<A, B, C, D, Mapped>)",
          "new": "method <A, B, C, D, Mapped extends java.lang.Comparable<? super Mapped>> org.optaplanner.core.api.score.stream.quad.QuadConstraintCollector<A, B, C, D, ?, java.util.SortedSet<Mapped>> org.optaplanner.core.api.score.stream.ConstraintCollectors::toSortedSet(org.optaplanner.core.api.function.QuadFunction<A, B, C, D, Mapped>)",
          "justification": "Apply the PECS principle to support a wider range of types, such as LocalDateTime."
        },
        {
          "ignore": true,
          "code": "java.method.parameterTypeParameterChanged",
          "old": "parameter <A, B, C, Mapped extends java.lang.Comparable<Mapped>> org.optaplanner.core.api.score.stream.tri.TriConstraintCollector<A, B, C, ?, java.util.SortedSet<Mapped>> org.optaplanner.core.api.score.stream.ConstraintCollectors::toSortedSet(===org.optaplanner.core.api.function.TriFunction<A, B, C, Mapped>===)",
          "new": "parameter <A, B, C, Mapped extends java.lang.Comparable<? super Mapped>> org.optaplanner.core.api.score.stream.tri.TriConstraintCollector<A, B, C, ?, java.util.SortedSet<Mapped>> org.optaplanner.core.api.score.stream.ConstraintCollectors::toSortedSet(===org.optaplanner.core.api.function.TriFunction<A, B, C, Mapped>===)",
          "parameterIndex": "0",
          "justification": "Apply the PECS principle to support a wider range of types, such as LocalDateTime."
        },
        {
          "ignore": true,
          "code": "java.method.returnTypeTypeParametersChanged",
          "old": "method <A, B, C, Mapped extends java.lang.Comparable<Mapped>> org.optaplanner.core.api.score.stream.tri.TriConstraintCollector<A, B, C, ?, java.util.SortedSet<Mapped>> org.optaplanner.core.api.score.stream.ConstraintCollectors::toSortedSet(org.optaplanner.core.api.function.TriFunction<A, B, C, Mapped>)",
          "new": "method <A, B, C, Mapped extends java.lang.Comparable<? super Mapped>> org.optaplanner.core.api.score.stream.tri.TriConstraintCollector<A, B, C, ?, java.util.SortedSet<Mapped>> org.optaplanner.core.api.score.stream.ConstraintCollectors::toSortedSet(org.optaplanner.core.api.function.TriFunction<A, B, C, Mapped>)",
          "justification": "Apply the PECS principle to support a wider range of types, such as LocalDateTime."
        },
        {
          "ignore": true,
          "code": "java.generics.formalTypeParameterChanged",
          "old": "method <A, B, C, Mapped extends java.lang.Comparable<Mapped>> org.optaplanner.core.api.score.stream.tri.TriConstraintCollector<A, B, C, ?, java.util.SortedSet<Mapped>> org.optaplanner.core.api.score.stream.ConstraintCollectors::toSortedSet(org.optaplanner.core.api.function.TriFunction<A, B, C, Mapped>)",
          "new": "method <A, B, C, Mapped extends java.lang.Comparable<? super Mapped>> org.optaplanner.core.api.score.stream.tri.TriConstraintCollector<A, B, C, ?, java.util.SortedSet<Mapped>> org.optaplanner.core.api.score.stream.ConstraintCollectors::toSortedSet(org.optaplanner.core.api.function.TriFunction<A, B, C, Mapped>)",
          "justification": "Apply the PECS principle to support a wider range of types, such as LocalDateTime."
        },
        {
          "ignore": true,
          "code": "java.method.addedToInterface",
          "new": "method void org.optaplanner.core.api.solver.change.ProblemChangeDirector::updateShadowVariables()",
          "justification": "ProblemChangeDirector is an interface we don't expect anyone to implement."
        },
        {
          "ignore": true,
          "code": "java.method.addedToInterface",
          "new": "method org.optaplanner.core.api.score.ScoreExplanation<Solution_, Score_> org.optaplanner.core.api.score.ScoreManager<Solution_, Score_ extends org.optaplanner.core.api.score.Score<Score_>>::explain(Solution_, org.optaplanner.core.api.solver.SolutionUpdatePolicy)",
          "justification": "To easy migration; ScoreManager is an interface we don't expect anyone to implement."
        },
        {
          "ignore": true,
          "code": "java.method.addedToInterface",
          "new": "method Score_ org.optaplanner.core.api.score.ScoreManager<Solution_, Score_ extends org.optaplanner.core.api.score.Score<Score_>>::update(Solution_, org.optaplanner.core.api.solver.SolutionUpdatePolicy)",
          "justification": "To easy migration; ScoreManager is an interface we don't expect anyone to implement."
        },
        {
<<<<<<< HEAD
          "code": "java.annotation.attributeValueChanged",
          "old": "class org.optaplanner.core.config.heuristic.selector.move.MoveSelectorConfig<Config_ extends org.optaplanner.core.config.heuristic.selector.move.MoveSelectorConfig<Config_>>",
          "new": "class org.optaplanner.core.config.heuristic.selector.move.MoveSelectorConfig<Config_ extends org.optaplanner.core.config.heuristic.selector.move.MoveSelectorConfig<Config_>>",
          "justification": "Mention ListKOptListMoveSelectorConfig since it is a new selector that can be configured."
=======
          "ignore": true,
          "code": "java.method.addedToInterface",
          "new": "method java.lang.Class<?> org.optaplanner.core.impl.score.definition.ScoreDefinition<Score_ extends org.optaplanner.core.api.score.Score<Score_>>::getNumericType() @ org.optaplanner.core.api.domain.solution.PlanningScore.NullScoreDefinition",
          "justification": "Irrelevant."
>>>>>>> 8654ac3f
        }
      ]
    }
  }
}<|MERGE_RESOLUTION|>--- conflicted
+++ resolved
@@ -1000,17 +1000,16 @@
           "justification": "To easy migration; ScoreManager is an interface we don't expect anyone to implement."
         },
         {
-<<<<<<< HEAD
+          "ignore": true,
+          "code": "java.method.addedToInterface",
+          "new": "method java.lang.Class<?> org.optaplanner.core.impl.score.definition.ScoreDefinition<Score_ extends org.optaplanner.core.api.score.Score<Score_>>::getNumericType() @ org.optaplanner.core.api.domain.solution.PlanningScore.NullScoreDefinition",
+          "justification": "Irrelevant."
+        },
+        {
           "code": "java.annotation.attributeValueChanged",
           "old": "class org.optaplanner.core.config.heuristic.selector.move.MoveSelectorConfig<Config_ extends org.optaplanner.core.config.heuristic.selector.move.MoveSelectorConfig<Config_>>",
           "new": "class org.optaplanner.core.config.heuristic.selector.move.MoveSelectorConfig<Config_ extends org.optaplanner.core.config.heuristic.selector.move.MoveSelectorConfig<Config_>>",
           "justification": "Mention ListKOptListMoveSelectorConfig since it is a new selector that can be configured."
-=======
-          "ignore": true,
-          "code": "java.method.addedToInterface",
-          "new": "method java.lang.Class<?> org.optaplanner.core.impl.score.definition.ScoreDefinition<Score_ extends org.optaplanner.core.api.score.Score<Score_>>::getNumericType() @ org.optaplanner.core.api.domain.solution.PlanningScore.NullScoreDefinition",
-          "justification": "Irrelevant."
->>>>>>> 8654ac3f
         }
       ]
     }
