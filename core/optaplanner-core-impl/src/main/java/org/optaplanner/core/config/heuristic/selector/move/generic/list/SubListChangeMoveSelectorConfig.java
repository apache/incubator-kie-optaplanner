--- conflicted
+++ resolved
@@ -52,7 +52,6 @@
         this.selectReversingMoveToo = selectReversingMoveToo;
     }
 
-<<<<<<< HEAD
     public SubListSelectorConfig getSubListSelectorConfig() {
         return subListSelectorConfig;
     }
@@ -69,13 +68,15 @@
         this.destinationSelectorConfig = destinationSelectorConfig;
     }
 
-=======
->>>>>>> 0aaac297
     // ************************************************************************
     // With methods
     // ************************************************************************
 
-<<<<<<< HEAD
+    public SubListChangeMoveSelectorConfig withSelectReversingMoveToo(Boolean selectReversingMoveToo) {
+        this.setSelectReversingMoveToo(selectReversingMoveToo);
+        return this;
+    }
+
     public SubListChangeMoveSelectorConfig withSubListSelectorConfig(SubListSelectorConfig subListSelectorConfig) {
         this.setSubListSelectorConfig(subListSelectorConfig);
         return this;
@@ -89,22 +90,6 @@
     // ************************************************************************
     // Builder methods
     // ************************************************************************
-=======
-    public SubListChangeMoveSelectorConfig withMinimumSubListSize(Integer minimumSubListSize) {
-        this.setMinimumSubListSize(minimumSubListSize);
-        return this;
-    }
-
-    public SubListChangeMoveSelectorConfig withMaximumSubListSize(Integer maximumSubListSize) {
-        this.setMaximumSubListSize(maximumSubListSize);
-        return this;
-    }
-
-    public SubListChangeMoveSelectorConfig withSelectReversingMoveToo(Boolean selectReversingMoveToo) {
-        this.setSelectReversingMoveToo(selectReversingMoveToo);
-        return this;
-    }
->>>>>>> 0aaac297
 
     @Override
     public SubListChangeMoveSelectorConfig inherit(SubListChangeMoveSelectorConfig inheritedConfig) {
