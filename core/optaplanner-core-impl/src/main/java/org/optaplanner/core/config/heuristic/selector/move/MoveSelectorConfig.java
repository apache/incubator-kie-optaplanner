--- conflicted
+++ resolved
@@ -40,12 +40,9 @@
 @XmlSeeAlso({
         CartesianProductMoveSelectorConfig.class,
         ChangeMoveSelectorConfig.class,
-<<<<<<< HEAD
+        KOptListMoveSelectorConfig.class,
         ListChangeMoveSelectorConfig.class,
         ListSwapMoveSelectorConfig.class,
-=======
-        KOptListMoveSelectorConfig.class,
->>>>>>> fec577a1
         MoveIteratorFactoryConfig.class,
         MoveListFactoryConfig.class,
         PillarChangeMoveSelectorConfig.class,
