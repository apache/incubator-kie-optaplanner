package org.optaplanner.core.config.heuristic.selector.move.composite;

import java.util.Arrays;
import java.util.List;
import java.util.function.Consumer;

import javax.xml.bind.annotation.XmlElement;
import javax.xml.bind.annotation.XmlElements;
import javax.xml.bind.annotation.XmlType;

import org.optaplanner.core.config.heuristic.selector.move.MoveSelectorConfig;
import org.optaplanner.core.config.heuristic.selector.move.factory.MoveIteratorFactoryConfig;
import org.optaplanner.core.config.heuristic.selector.move.factory.MoveListFactoryConfig;
import org.optaplanner.core.config.heuristic.selector.move.generic.ChangeMoveSelectorConfig;
import org.optaplanner.core.config.heuristic.selector.move.generic.PillarChangeMoveSelectorConfig;
import org.optaplanner.core.config.heuristic.selector.move.generic.PillarSwapMoveSelectorConfig;
import org.optaplanner.core.config.heuristic.selector.move.generic.SwapMoveSelectorConfig;
import org.optaplanner.core.config.heuristic.selector.move.generic.chained.SubChainChangeMoveSelectorConfig;
import org.optaplanner.core.config.heuristic.selector.move.generic.chained.SubChainSwapMoveSelectorConfig;
import org.optaplanner.core.config.heuristic.selector.move.generic.chained.TailChainSwapMoveSelectorConfig;
import org.optaplanner.core.config.heuristic.selector.move.generic.list.ListChangeMoveSelectorConfig;
import org.optaplanner.core.config.heuristic.selector.move.generic.list.ListSwapMoveSelectorConfig;
import org.optaplanner.core.config.heuristic.selector.move.generic.list.SubListChangeMoveSelectorConfig;
import org.optaplanner.core.config.heuristic.selector.move.generic.list.SubListSwapMoveSelectorConfig;
import org.optaplanner.core.config.heuristic.selector.move.generic.list.kopt.KOptListMoveSelectorConfig;
import org.optaplanner.core.config.util.ConfigUtils;
import org.optaplanner.core.impl.heuristic.selector.common.decorator.SelectionProbabilityWeightFactory;

@XmlType(propOrder = {
        "moveSelectorConfigList",
        "selectorProbabilityWeightFactoryClass"
})
public class UnionMoveSelectorConfig extends MoveSelectorConfig<UnionMoveSelectorConfig> {

    public static final String XML_ELEMENT_NAME = "unionMoveSelector";

    @XmlElements({
            @XmlElement(name = CartesianProductMoveSelectorConfig.XML_ELEMENT_NAME,
                    type = CartesianProductMoveSelectorConfig.class),
            @XmlElement(name = ChangeMoveSelectorConfig.XML_ELEMENT_NAME, type = ChangeMoveSelectorConfig.class),
<<<<<<< HEAD
            @XmlElement(name = ListChangeMoveSelectorConfig.XML_ELEMENT_NAME, type = ListChangeMoveSelectorConfig.class),
            @XmlElement(name = ListSwapMoveSelectorConfig.XML_ELEMENT_NAME, type = ListSwapMoveSelectorConfig.class),
=======
            @XmlElement(name = KOptListMoveSelectorConfig.XML_ELEMENT_NAME, type = KOptListMoveSelectorConfig.class),
>>>>>>> fec577a1
            @XmlElement(name = MoveIteratorFactoryConfig.XML_ELEMENT_NAME, type = MoveIteratorFactoryConfig.class),
            @XmlElement(name = MoveListFactoryConfig.XML_ELEMENT_NAME, type = MoveListFactoryConfig.class),
            @XmlElement(name = PillarChangeMoveSelectorConfig.XML_ELEMENT_NAME,
                    type = PillarChangeMoveSelectorConfig.class),
            @XmlElement(name = PillarSwapMoveSelectorConfig.XML_ELEMENT_NAME, type = PillarSwapMoveSelectorConfig.class),
            @XmlElement(name = SubChainChangeMoveSelectorConfig.XML_ELEMENT_NAME,
                    type = SubChainChangeMoveSelectorConfig.class),
            @XmlElement(name = SubChainSwapMoveSelectorConfig.XML_ELEMENT_NAME,
                    type = SubChainSwapMoveSelectorConfig.class),
            @XmlElement(name = SubListChangeMoveSelectorConfig.XML_ELEMENT_NAME, type = SubListChangeMoveSelectorConfig.class),
            @XmlElement(name = SubListSwapMoveSelectorConfig.XML_ELEMENT_NAME, type = SubListSwapMoveSelectorConfig.class),
            @XmlElement(name = SwapMoveSelectorConfig.XML_ELEMENT_NAME, type = SwapMoveSelectorConfig.class),
            @XmlElement(name = TailChainSwapMoveSelectorConfig.XML_ELEMENT_NAME,
                    type = TailChainSwapMoveSelectorConfig.class),
            @XmlElement(name = UnionMoveSelectorConfig.XML_ELEMENT_NAME, type = UnionMoveSelectorConfig.class)
    })
    private List<MoveSelectorConfig> moveSelectorConfigList = null;

    private Class<? extends SelectionProbabilityWeightFactory> selectorProbabilityWeightFactoryClass = null;

    // ************************************************************************
    // Constructors and simple getters/setters
    // ************************************************************************

    public UnionMoveSelectorConfig() {
    }

    public UnionMoveSelectorConfig(List<MoveSelectorConfig> moveSelectorConfigList) {
        this.moveSelectorConfigList = moveSelectorConfigList;
    }

    /**
     * @deprecated Prefer {@link #getMoveSelectorList()}.
     * @return sometimes null
     */
    @Deprecated
    public List<MoveSelectorConfig> getMoveSelectorConfigList() {
        return getMoveSelectorList();
    }

    /**
     * @deprecated Prefer {@link #setMoveSelectorList(List)}.
     * @param moveSelectorConfigList sometimes null
     */
    @Deprecated
    public void setMoveSelectorConfigList(List<MoveSelectorConfig> moveSelectorConfigList) {
        setMoveSelectorList(moveSelectorConfigList);
    }

    public List<MoveSelectorConfig> getMoveSelectorList() {
        return moveSelectorConfigList;
    }

    public void setMoveSelectorList(List<MoveSelectorConfig> moveSelectorConfigList) {
        this.moveSelectorConfigList = moveSelectorConfigList;
    }

    public Class<? extends SelectionProbabilityWeightFactory> getSelectorProbabilityWeightFactoryClass() {
        return selectorProbabilityWeightFactoryClass;
    }

    public void setSelectorProbabilityWeightFactoryClass(
            Class<? extends SelectionProbabilityWeightFactory> selectorProbabilityWeightFactoryClass) {
        this.selectorProbabilityWeightFactoryClass = selectorProbabilityWeightFactoryClass;
    }

    // ************************************************************************
    // With methods
    // ************************************************************************

    public UnionMoveSelectorConfig withMoveSelectorList(List<MoveSelectorConfig> moveSelectorConfigList) {
        this.moveSelectorConfigList = moveSelectorConfigList;
        return this;
    }

    public UnionMoveSelectorConfig withMoveSelectors(MoveSelectorConfig... moveSelectorConfigs) {
        this.moveSelectorConfigList = Arrays.asList(moveSelectorConfigs);
        return this;
    }

    public UnionMoveSelectorConfig withSelectorProbabilityWeightFactoryClass(
            Class<? extends SelectionProbabilityWeightFactory> selectorProbabilityWeightFactoryClass) {
        this.selectorProbabilityWeightFactoryClass = selectorProbabilityWeightFactoryClass;
        return this;
    }

    // ************************************************************************
    // Worker methods
    // ************************************************************************

    @Override
    public void extractLeafMoveSelectorConfigsIntoList(List<MoveSelectorConfig> leafMoveSelectorConfigList) {
        for (MoveSelectorConfig moveSelectorConfig : moveSelectorConfigList) {
            moveSelectorConfig.extractLeafMoveSelectorConfigsIntoList(leafMoveSelectorConfigList);
        }
    }

    @Override
    public UnionMoveSelectorConfig inherit(UnionMoveSelectorConfig inheritedConfig) {
        super.inherit(inheritedConfig);
        moveSelectorConfigList =
                ConfigUtils.inheritMergeableListConfig(moveSelectorConfigList, inheritedConfig.getMoveSelectorList());
        selectorProbabilityWeightFactoryClass = ConfigUtils.inheritOverwritableProperty(
                selectorProbabilityWeightFactoryClass, inheritedConfig.getSelectorProbabilityWeightFactoryClass());
        return this;
    }

    @Override
    public UnionMoveSelectorConfig copyConfig() {
        return new UnionMoveSelectorConfig().inherit(this);
    }

    @Override
    public void visitReferencedClasses(Consumer<Class<?>> classVisitor) {
        visitCommonReferencedClasses(classVisitor);
        if (moveSelectorConfigList != null) {
            moveSelectorConfigList.forEach(ms -> ms.visitReferencedClasses(classVisitor));
        }
        classVisitor.accept(selectorProbabilityWeightFactoryClass);
    }

    @Override
    public String toString() {
        return getClass().getSimpleName() + "(" + moveSelectorConfigList + ")";
    }

}<|MERGE_RESOLUTION|>--- conflicted
+++ resolved
@@ -38,12 +38,9 @@
             @XmlElement(name = CartesianProductMoveSelectorConfig.XML_ELEMENT_NAME,
                     type = CartesianProductMoveSelectorConfig.class),
             @XmlElement(name = ChangeMoveSelectorConfig.XML_ELEMENT_NAME, type = ChangeMoveSelectorConfig.class),
-<<<<<<< HEAD
+            @XmlElement(name = KOptListMoveSelectorConfig.XML_ELEMENT_NAME, type = KOptListMoveSelectorConfig.class),
             @XmlElement(name = ListChangeMoveSelectorConfig.XML_ELEMENT_NAME, type = ListChangeMoveSelectorConfig.class),
             @XmlElement(name = ListSwapMoveSelectorConfig.XML_ELEMENT_NAME, type = ListSwapMoveSelectorConfig.class),
-=======
-            @XmlElement(name = KOptListMoveSelectorConfig.XML_ELEMENT_NAME, type = KOptListMoveSelectorConfig.class),
->>>>>>> fec577a1
             @XmlElement(name = MoveIteratorFactoryConfig.XML_ELEMENT_NAME, type = MoveIteratorFactoryConfig.class),
             @XmlElement(name = MoveListFactoryConfig.XML_ELEMENT_NAME, type = MoveListFactoryConfig.class),
             @XmlElement(name = PillarChangeMoveSelectorConfig.XML_ELEMENT_NAME,
