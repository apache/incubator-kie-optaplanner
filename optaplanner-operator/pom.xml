--- conflicted
+++ resolved
@@ -28,18 +28,21 @@
     <version.io.quarkus.override>2.15.0.Final</version.io.quarkus.override>
   </properties>
 
-<<<<<<< HEAD
   <modules>
     <module>optaplanner-operator-impl</module>
     <module>optaplanner-operator-integration-test</module>
   </modules>
 
   <!-- TODO: Remove when upgrading to Quarkus Operator SDK compatible with latest Quarkus versions. -->
-=======
-  <!-- TODO: Remove when OptaPlanner no longer supports Quarkus 2.13 -->
->>>>>>> 3cf61903
   <dependencyManagement>
     <dependencies>
+      <dependency>
+        <groupId>io.fabric8</groupId>
+        <artifactId>kubernetes-client-bom</artifactId>
+        <version>5.12.4</version>
+        <scope>import</scope>
+        <type>pom</type>
+      </dependency>
       <dependency>
         <groupId>io.quarkus</groupId>
         <artifactId>quarkus-bom</artifactId>
