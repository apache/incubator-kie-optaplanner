<?xml version="1.0" encoding="UTF-8"?>
<project xmlns="http://maven.apache.org/POM/4.0.0" xmlns:xsi="http://www.w3.org/2001/XMLSchema-instance"
         xsi:schemaLocation="http://maven.apache.org/POM/4.0.0 https://maven.apache.org/xsd/maven-4.0.0.xsd">

  <modelVersion>4.0.0</modelVersion>
  <parent>
    <groupId>org.optaplanner</groupId>
    <artifactId>optaplanner-parent</artifactId>
    <version>8.34.0-SNAPSHOT</version>
    <relativePath>../../pom.xml</relativePath>
  </parent>

  <artifactId>optaplanner-build-parent</artifactId>
  <packaging>pom</packaging>

  <name>OptaPlanner build parent</name>

  <properties>
    <!-- ************************************************************************ -->
    <!-- Dependencies -->
    <!-- ************************************************************************ -->
    <!-- SNAPSHOT and KIE dependency versions -->
    <version.org.drools>8.33.0.Final</version.org.drools>

    <!-- Normal dependency versions -->
    <version.ch.qos.logback>1.2.9</version.ch.qos.logback>
    <version.org.apache.logging.log4j>2.19.0</version.org.apache.logging.log4j>
    <version.com.thoughtworks.xstream>1.4.20</version.com.thoughtworks.xstream>
    <version.io.quarkiverse.operatorsdk>5.0.4</version.io.quarkiverse.operatorsdk>
    <version.io.quarkus>2.16.1.Final</version.io.quarkus>
    <version.org.apache.commons.math3>3.6.1</version.org.apache.commons.math3>
    <version.org.apache.commons.text>1.10.0</version.org.apache.commons.text>
    <version.org.apache.poi>5.2.3</version.org.apache.poi>
    <version.org.assertj>3.24.2</version.org.assertj>
    <version.org.freemarker>2.3.31</version.org.freemarker>
    <version.org.jdom2>2.0.6.1</version.org.jdom2>
    <version.org.jfree.jfreechart>1.5.4</version.org.jfree.jfreechart>
    <version.org.openrewrite.recipe>1.14.0</version.org.openrewrite.recipe>
    <version.org.slf4j>1.7.36</version.org.slf4j><!-- TODO keep in sync with quarkus-bom -->
    <version.org.springframework>5.3.25</version.org.springframework>
    <version.org.springframework.boot>2.7.8</version.org.springframework.boot>

    <!-- ************************************************************************ -->
    <!-- Plugins -->
    <!-- ************************************************************************ -->

    <!-- Plugin version properties -->

    <version.asciidoctor.plugin>2.2.2</version.asciidoctor.plugin>
    <version.assembly.plugin>3.4.2</version.assembly.plugin>
    <!-- jboss suffixed version from jboss-parent which cannot be downloaded due to SNAPSHOT only policy for plugins from JBoss -->
    <version.compiler.plugin>3.8.1</version.compiler.plugin>
    <version.dependency.plugin>3.5.0</version.dependency.plugin>
    <version.formatter.plugin>2.21.0</version.formatter.plugin>
    <version.impsort.plugin>1.8.0</version.impsort.plugin>
    <version.jacoco.plugin>0.8.8</version.jacoco.plugin>
    <!--
      Do not upgrade unless prepared to deal with JPMS issues.
      If upgrading, ensure build still passes with the full profile (-Dfull).
    -->
    <version.javadoc.plugin>3.0.1</version.javadoc.plugin>
    <version.jaxb2.plugin>2.5.0</version.jaxb2.plugin>
    <version.pitest.plugin>1.11.0</version.pitest.plugin>
    <version.revapi.plugin>0.15.0</version.revapi.plugin>
    <version.sniffer.plugin>1.22</version.sniffer.plugin>
    <version.surefire.plugin>3.0.0-M8</version.surefire.plugin>
    <version.versions.plugin>2.14.2</version.versions.plugin>

    <!-- Plugin configuration properties -->

    <maven.min.version>3.8.1</maven.min.version>
    <maven.compiler.release>11</maven.compiler.release>
    <!-- A workaround for https://youtrack.jetbrains.com/issue/IDEA-276403. -->
    <maven.compiler.target>11</maven.compiler.target>
    <!-- This property needs to be defined in all modules that use the packaging 'jar'.
         It is used by different plugins to make sure the module/bundle names are consistent. -->
    <java.module.name/>
    <formatter.skip>false</formatter.skip>
    <formatter.goal>format</formatter.goal>
    <!-- TODO name impsort should indicate it's related to formatting -->
    <impsort.goal>sort</impsort.goal>
    <!-- JaCoCo coverage data file location -->
    <jacoco.exec.file>${project.root.dir}/target/jacoco.exec</jacoco.exec.file>
    <jacoco.agent.argLine/>
    <enforcer.failOnDuplicatedClasses>true</enforcer.failOnDuplicatedClasses>
    <!-- Latest release to be used by api-compatibility-check to check backwards compatibility of the API. -->
    <revapi.oldOptaplannerVersion>8.29.0.Final</revapi.oldOptaplannerVersion>
    <!--suppress UnresolvedMavenProperty-->
    <project.root.dir>${maven.multiModuleProjectDirectory}</project.root.dir>

    <schema.filename.benchmark>benchmark-with-import.xsd</schema.filename.benchmark>
    <schema.filename.solver>solver.xsd</schema.filename.solver>
    <sonar.coverage.exclusions>**/swingui/**/*.java</sonar.coverage.exclusions>
  </properties>

  <dependencyManagement>
    <dependencies>
      <dependency>
        <groupId>org.optaplanner</groupId>
        <artifactId>optaplanner-bom</artifactId>
        <version>${project.version}</version>
        <type>pom</type>
        <scope>import</scope>
      </dependency>
      <dependency>
        <groupId>io.quarkus</groupId>
        <artifactId>quarkus-bom</artifactId>
        <version>${version.io.quarkus}</version>
        <type>pom</type>
        <scope>import</scope>
      </dependency>
      <!-- SNAPSHOT and KIE dependencies -->
      <dependency>
        <groupId>org.drools</groupId>
        <artifactId>drools-bom</artifactId>
        <version>${version.org.drools}</version>
        <type>pom</type>
        <scope>import</scope>
      </dependency>
      <!-- Normal dependencies versions-->
      <dependency>
        <groupId>ch.qos.logback</groupId>
        <artifactId>logback-core</artifactId>
        <version>${version.ch.qos.logback}</version>
      </dependency>
      <dependency>
        <groupId>ch.qos.logback</groupId>
        <artifactId>logback-classic</artifactId>
        <version>${version.ch.qos.logback}</version>
      </dependency>
      <dependency>
        <groupId>org.apache.logging.log4j</groupId>
        <artifactId>log4j-to-slf4j</artifactId>
        <version>${version.org.apache.logging.log4j}</version>
      </dependency>
      <dependency>
        <groupId>com.thoughtworks.xstream</groupId>
        <artifactId>xstream</artifactId>
        <version>${version.com.thoughtworks.xstream}</version>
      </dependency>
      <dependency>
        <groupId>org.apache.commons</groupId>
        <artifactId>commons-math3</artifactId>
        <version>${version.org.apache.commons.math3}</version>
      </dependency>
      <dependency>
        <groupId>org.assertj</groupId>
        <artifactId>assertj-core</artifactId>
        <version>${version.org.assertj}</version>
      </dependency>
      <dependency>
        <groupId>org.freemarker</groupId>
        <artifactId>freemarker</artifactId>
        <version>${version.org.freemarker}</version>
      </dependency>
      <dependency>
        <groupId>org.jfree</groupId>
        <artifactId>jfreechart</artifactId>
        <version>${version.org.jfree.jfreechart}</version>
      </dependency>
      <!-- optaplanner-operator -->
      <dependency>
        <groupId>io.quarkiverse.operatorsdk</groupId>
        <artifactId>quarkus-operator-sdk</artifactId>
        <version>${version.io.quarkiverse.operatorsdk}</version>
      </dependency>

      <!-- OpenRewrite -->
      <dependency>
        <groupId>org.openrewrite.recipe</groupId>
        <artifactId>rewrite-recipe-bom</artifactId>
        <version>${version.org.openrewrite.recipe}</version>
        <type>pom</type>
        <scope>import</scope>
      </dependency>
      <dependency>
        <groupId>org.slf4j</groupId>
        <artifactId>jcl-over-slf4j</artifactId>
        <version>${version.org.slf4j}</version>
      </dependency>
    </dependencies>
  </dependencyManagement>

  <build>
    <pluginManagement>
      <plugins>
        <plugin>
          <groupId>io.quarkus</groupId>
          <artifactId>quarkus-maven-plugin</artifactId>
          <version>${version.io.quarkus}</version>
        </plugin>
        <plugin>
          <groupId>org.apache.maven.plugins</groupId>
          <artifactId>maven-enforcer-plugin</artifactId>
          <dependencies>
            <dependency>
              <groupId>org.ow2.asm</groupId>
              <artifactId>asm-analysis</artifactId>
              <version>9.4</version>
            </dependency>
            <dependency>
              <groupId>com.redhat.victims</groupId>
              <artifactId>enforce-victims-rule</artifactId>
              <version>1.3.4</version>
            </dependency>
            <dependency>
              <groupId>org.commonjava.maven.enforcer</groupId>
              <artifactId>enforce-managed-deps-rule</artifactId>
              <version>1.3</version>
            </dependency>
            <dependency>
              <groupId>org.codehaus.mojo</groupId>
              <artifactId>extra-enforcer-rules</artifactId>
              <version>1.0</version>
            </dependency>
          </dependencies>
          <executions>
            <execution>
              <id>enforce-no-logback-test-in-main</id>
              <goals>
                <goal>enforce</goal>
              </goals>
              <configuration>
                <rules>
                  <requireFilesDontExist>
                    <files>
                      <file>${project.basedir}/src/main/resources/logback-test.xml</file>
                      <file>${project.basedir}/src/main/filtered-resources/logback-test.xml</file>
                    </files>
                  </requireFilesDontExist>
                </rules>
              </configuration>
            </execution>
            <execution>
              <id>no-managed-deps</id>
              <goals>
                <goal>enforce</goal>
              </goals>
              <configuration>
                <rules>
                  <requireManagedDeps implementation="org.commonjava.maven.enforcer.rule.EnforceManagedDepsRule">
                    <checkProfiles>true</checkProfiles>
                    <failOnViolation>true</failOnViolation>
                  </requireManagedDeps>
                </rules>
              </configuration>
            </execution>
            <execution>
              <id>ban-forbidden-dependencies</id>
              <goals>
                <goal>enforce</goal>
              </goals>
              <configuration>
                <rules>
                  <bannedDependencies>
                    <excludes combine.children="append">
                      <!-- Ban forbidden logging deps (we only use SLF4J + Logback) -->
                      <!-- In case of transitive dependency, exclude it and use 'org.slf4j:jcl-over-slf4j' instead -->
                      <exclude>commons-logging:commons-log*</exclude>
                      <!-- In case of transitive dependency, exclude it and use 'org.apache.logging.log4j:log4j-to-slf4j' instead -->
                      <exclude>log4j:log4j</exclude>
                      <!-- In case of transitive dependency, exclude it and use 'org.javassist:javassist' instead -->
                      <exclude>javassist:javassist</exclude>
                      <exclude>org.apache.cxf:cxf-bundle-jaxrs</exclude>
                      <exclude>org.mockito:mockito-all</exclude><!-- Use mockito-core instead -->
                    </excludes>
                  </bannedDependencies>
                </rules>
                <fail>true</fail>
              </configuration>
            </execution>
            <execution>
              <id>ban-duplicated-classes</id>
              <!-- Currently disabled as it fails the build. See https://issues.redhat.com/browse/PLANNER-2261. -->
              <phase>none</phase>
              <goals>
                <goal>enforce</goal>
              </goals>
              <configuration>
                <rules>
                  <banDuplicateClasses>
                    <ignoreClasses>
                      <!-- Duplicated by XStream's transitive deps, with very little chance to get properly fixed -->
                      <ignoreClass>org.xmlpull.v1.XmlPullParserException</ignoreClass>
                      <ignoreClass>org.xmlpull.v1.XmlPullParser</ignoreClass>
                      <!-- Bundled by both com.sun:tools and com.sun.xml.bind:jaxb-xjc. No easy way to exclude one of them. -->
                      <ignoreClass>org.relaxng.datatype.*</ignoreClass>
                      <!-- Duplicated in xml-apis:xml-apis:jar:1.4.01 and xerces:xercesImpl:jar:2.11.0.SP4. The class is identical
                           and there is very little chance this will get ever fixed. -->
                      <ignoreClass>org.w3c.dom.ElementTraversal</ignoreClass>
                      <ignoreClass>org.w3c.dom.UserDataHandler</ignoreClass>
                      <!-- Classes in javax.annotation package are just marker annotations used to aid the programmers.
                           These annotations do not influence the actual behavior of the code, so it's reasonable to
                           ignore them. Following dependencies contain these classes: 'com.google.code.findbugs:jsr305'
                           and 'com.google.code.findbugs:annotations'. -->
                      <ignoreClass>javax.annotation.*</ignoreClass>
                      <!-- ignoring java 9 compatible class for modules -->
                      <ignoreClass>module-info</ignoreClass>
                      <!-- ignoring multirelease jar classes -->
                      <ignoreClass>META-INF/versions/*</ignoreClass>
                    </ignoreClasses>
                    <dependencies>
                      <dependency>
                        <!-- quarkus-ide-launcher is a dependency of quarkus-core that they auto exclude during the build -->
                        <groupId>io.quarkus</groupId>
                        <artifactId>quarkus-ide-launcher</artifactId>
                        <ignoreClasses>
                          <ignoreClass>*</ignoreClass>
                        </ignoreClasses>
                      </dependency>
                    </dependencies>
                    <findAllDuplicates>true</findAllDuplicates>
                  </banDuplicateClasses>
                </rules>
                <fail>${enforcer.failOnDuplicatedClasses}</fail>
              </configuration>
            </execution>
            <execution>
              <id>no-duplicate-declared-dependencies</id>
              <goals>
                <goal>enforce</goal>
              </goals>
              <configuration>
                <rules>
                  <banDuplicatePomDependencyVersions/>
                </rules>
              </configuration>
            </execution>
          </executions>
        </plugin>
        <plugin>
          <groupId>org.revapi</groupId>
          <artifactId>revapi-maven-plugin</artifactId>
          <version>${version.revapi.plugin}</version>
          <dependencies>
            <dependency>
              <groupId>org.revapi</groupId>
              <artifactId>revapi-java</artifactId>
              <version>0.28.0</version>
            </dependency>
          </dependencies>
          <configuration>
            <checkDependencies>false</checkDependencies>
            <oldArtifacts>
              <artifact>${project.groupId}:${project.artifactId}:${revapi.oldOptaplannerVersion}</artifact>
            </oldArtifacts>
            <newArtifacts>
              <artifact>${project.groupId}:${project.artifactId}:${project.version}</artifact>
            </newArtifacts>
            <!-- By default revapi will check the oldArtifact against the currently executed build -->
            <analysisConfigurationFiles>
              <configurationFile>
                <path>src/build/revapi-config.json</path>
                <roots>
                  <root>filters</root>
                  <root>ignores</root>
                </roots>
              </configurationFile>
            </analysisConfigurationFiles>
            <failSeverity>potentiallyBreaking</failSeverity>
          </configuration>
          <executions>
            <execution>
              <id>check</id>
              <goals>
                <goal>check</goal>
              </goals>
            </execution>
          </executions>
        </plugin>

        <plugin>
          <groupId>org.apache.maven.plugins</groupId>
          <artifactId>maven-resources-plugin</artifactId>
          <configuration>
            <encoding>UTF-8</encoding>
          </configuration>
        </plugin>
        <!-- Packaging -->
        <plugin>
          <groupId>org.apache.maven.plugins</groupId>
          <artifactId>maven-jar-plugin</artifactId>
          <executions>
            <execution>
              <id>default-jar</id>
              <configuration>
                <archive>
                  <manifestEntries combine.children="append">
                    <Automatic-Module-Name>${java.module.name}</Automatic-Module-Name>
                  </manifestEntries>
                </archive>
              </configuration>
            </execution>
            <execution>
              <id>test-jar</id>
              <goals>
                <goal>test-jar</goal>
              </goals>
              <configuration>
                <skipIfEmpty>true</skipIfEmpty>
                <excludes>
                  <exclude>**/logback-test.xml</exclude>
                </excludes>
              </configuration>
            </execution>
          </executions>
          <configuration>
            <archive>
              <manifest>
                <addDefaultSpecificationEntries>true</addDefaultSpecificationEntries>
                <addDefaultImplementationEntries>true</addDefaultImplementationEntries>
              </manifest>
            </archive>
            <excludes>
              <!-- Remove unnecessary metadata generated by the jaxb2-maven-plugin. -->
              <exclude>META-INF/JAXB/</exclude>
              <!-- Remove the intermediate benchmark XSD that is later merged with the solver XSD. -->
              <exclude>${schema.filename.benchmark}</exclude>
            </excludes>
          </configuration>
        </plugin>
        <plugin>
          <groupId>org.apache.maven.plugins</groupId>
          <artifactId>maven-source-plugin</artifactId>
          <configuration>
            <excludes>
              <!-- The JAXB nor XSD artifacts should not appear in the sources JAR either (see the maven-jar-plugin). -->
              <exclude>META-INF/JAXB/</exclude>
              <exclude>${schema.filename.benchmark}</exclude>
            </excludes>
          </configuration>
        </plugin>
        <plugin>
          <groupId>org.asciidoctor</groupId>
          <artifactId>asciidoctor-maven-plugin</artifactId>
          <version>${version.asciidoctor.plugin}</version>
          <dependencies>
            <dependency>
              <!-- Required to generate the PDF file -->
              <groupId>org.asciidoctor</groupId>
              <artifactId>asciidoctorj-pdf</artifactId>
              <version>2.3.4</version>
            </dependency>
          </dependencies>
        </plugin>
        <plugin>
          <groupId>org.codehaus.mojo</groupId>
          <artifactId>versions-maven-plugin</artifactId>
          <version>${version.versions.plugin}</version>
        </plugin>
        <plugin>
          <groupId>org.apache.maven.plugins</groupId>
          <artifactId>maven-javadoc-plugin</artifactId>
<<<<<<< HEAD
          <!--
            Do not upgrade unless prepared to deal with JPMS issues.
            If upgrading, ensure build still passes with the full profile (-Dfull).
          -->
          <version>3.4.1</version>
=======
          <version>${version.javadoc.plugin}</version>
>>>>>>> 23f9de8b
          <configuration>
            <author>false</author>
            <failOnError>true</failOnError>
            <!--
                 Disabled to workaround the following issue on JDK 16+:
                 Warning:  javadoc: warning - The -footer option is no longer supported and will be ignored.
                 Since we do not add the footer ourselves, it must be the plugin itself.
            -->
            <!-- <failOnWarnings>true</failOnWarnings>-->
            <quiet>true</quiet>
          </configuration>
        </plugin>
        <plugin>
          <groupId>org.apache.maven.plugins</groupId>
          <artifactId>maven-compiler-plugin</artifactId>
          <configuration>
            <compilerArgs>
              <!-- Visit https://docs.oracle.com/javase/8/docs/technotes/tools/windows/javac.html
                   to learn more about javac warnings -->
              <arg>-Xmaxwarns</arg>
              <arg>100</arg>
              <arg>-Xlint</arg>
              <arg>-Xlint:-rawtypes</arg>
              <arg>-Xlint:-serial</arg>
              <arg>-Xlint:-unchecked</arg>
            </compilerArgs>
          </configuration>
        </plugin>
        <plugin>
          <groupId>org.jacoco</groupId>
          <artifactId>jacoco-maven-plugin</artifactId>
          <version>${version.jacoco.plugin}</version>
          <configuration>
            <excludes>
              <exclude>**/swingui/**/*</exclude>
            </excludes>
          </configuration>
          <executions>
            <execution>
              <id>jacoco-prepare-agent</id>
              <goals>
                <goal>prepare-agent</goal>
              </goals>
              <configuration>
                <append>true</append>
                <destFile>${jacoco.exec.file}</destFile>
                <propertyName>jacoco.agent.argLine</propertyName>
              </configuration>
            </execution>
          </executions>
        </plugin>
        <plugin>
          <groupId>net.revelc.code.formatter</groupId>
          <artifactId>formatter-maven-plugin</artifactId>
          <version>${version.formatter.plugin}</version>
          <dependencies>
            <dependency>
              <groupId>org.optaplanner</groupId>
              <artifactId>optaplanner-ide-config</artifactId>
              <version>${project.version}</version>
            </dependency>
          </dependencies>
          <configuration>
            <configFile>eclipse-format.xml</configFile>
            <lineEnding>LF</lineEnding>
            <skip>${formatter.skip}</skip>
          </configuration>
          <executions>
            <execution>
              <goals>
                <goal>${formatter.goal}</goal>
              </goals>
            </execution>
          </executions>
        </plugin>
        <plugin>
          <groupId>net.revelc.code</groupId>
          <artifactId>impsort-maven-plugin</artifactId>
          <version>${version.impsort.plugin}</version>
          <configuration>
            <groups>java.,jakarta.,javax.,org.,com.</groups>
            <staticGroups>*</staticGroups>
            <!-- keep in sync with the formatter-maven-plugin -->
            <skip>${formatter.skip}</skip>
            <removeUnused>true</removeUnused>
          </configuration>
          <executions>
            <execution>
              <goals>
                <goal>${impsort.goal}</goal>
              </goals>
            </execution>
          </executions>
        </plugin>
        <plugin>
          <groupId>org.codehaus.mojo</groupId>
          <artifactId>jaxb2-maven-plugin</artifactId>
          <version>${version.jaxb2.plugin}</version>
          <executions>
            <execution>
              <id>schemagen</id>
              <goals>
                <goal>schemagen</goal>
              </goals>
            </execution>
          </executions>
          <configuration>
            <clearOutputDir>false</clearOutputDir>
            <createJavaDocAnnotations>false</createJavaDocAnnotations>
            <outputDirectory>${project.build.outputDirectory}</outputDirectory>
            <transformSchemas>
              <transformSchema>
                <uri>https://www.optaplanner.org/xsd/solver</uri>
                <toFile>solver.xsd</toFile>
              </transformSchema>
              <transformSchema>
                <uri>https://www.optaplanner.org/xsd/benchmark</uri>
                <toFile>${schema.filename.benchmark}</toFile>
              </transformSchema>
            </transformSchemas>
          </configuration>
        </plugin>
        <plugin>
          <groupId>org.codehaus.mojo</groupId>
          <artifactId>animal-sniffer-maven-plugin</artifactId>
          <version>${version.sniffer.plugin}</version>
          <configuration>
            <signature>
              <groupId>net.sf.androidscents.signature</groupId>
              <artifactId>android-api-level-32</artifactId>
              <version>12_r1</version>
            </signature>
            <ignores>
              <ignore>java.lang.invoke.LambdaMetafactory</ignore>
              <ignore>java.lang.invoke.MethodHandle</ignore>
            </ignores>
          </configuration>
          <executions>
            <execution>
              <id>animal-sniffer</id>
              <phase>verify</phase>
              <goals>
                <goal>check</goal>
              </goals>
            </execution>
          </executions>
        </plugin>
        <plugin>
          <groupId>org.apache.maven.plugins</groupId>
          <artifactId>maven-assembly-plugin</artifactId>
          <version>${version.assembly.plugin}</version>
        </plugin>
      </plugins>
    </pluginManagement>
    <plugins>
      <plugin>
        <groupId>net.revelc.code.formatter</groupId>
        <artifactId>formatter-maven-plugin</artifactId>
      </plugin>
      <plugin>
        <groupId>net.revelc.code</groupId>
        <artifactId>impsort-maven-plugin</artifactId>
      </plugin>
      <plugin>
        <artifactId>maven-enforcer-plugin</artifactId>
      </plugin>
      <plugin>
        <groupId>org.apache.maven.plugins</groupId>
        <artifactId>maven-surefire-plugin</artifactId>
        <version>${version.surefire.plugin}</version>
      </plugin>
      <plugin>
        <groupId>org.apache.maven.plugins</groupId>
        <artifactId>maven-failsafe-plugin</artifactId>
        <version>${version.surefire.plugin}</version>
      </plugin>
      <!-- Do not move to full profile. Otherwise upstream dependency changes can break our build without CI catching it. -->
      <plugin>
        <groupId>org.apache.maven.plugins</groupId>
        <artifactId>maven-dependency-plugin</artifactId>
        <executions>
          <execution>
            <id>analyze-only</id>
            <goals>
              <goal>analyze-only</goal>
            </goals>
            <configuration>
              <failOnWarning>true</failOnWarning>
              <ignoreNonCompile>true</ignoreNonCompile>
              <verbose>true</verbose>
            </configuration>
          </execution>
        </executions>
      </plugin>
    </plugins>
  </build>

  <profiles>

    <profile>
      <id>run-code-coverage</id>
      <build>
        <pluginManagement>
          <plugins>
            <plugin>
              <groupId>org.apache.maven.plugins</groupId>
              <artifactId>maven-surefire-plugin</artifactId>
              <configuration>
                <!-- Append jacoco.agent.argLine property populated by JaCoCo's prepare-agent goal. -->
                <argLine>@{jacoco.agent.argLine}</argLine>
              </configuration>
            </plugin>
          </plugins>
        </pluginManagement>
        <plugins>
          <plugin>
            <groupId>org.jacoco</groupId>
            <artifactId>jacoco-maven-plugin</artifactId>
          </plugin>
        </plugins>
      </build>
    </profile>

    <profile>
      <!-- Fail the build in CI if code does not follow the standards. -->
      <id>validate-formatting-ci</id>
      <activation>
        <property>
          <name>env.CI</name>
        </property>
      </activation>
      <properties>
        <formatter.goal>validate</formatter.goal>
        <impsort.goal>check</impsort.goal>
      </properties>
    </profile>
    <profile>
      <!-- Mutation coverage disabled by default (use -Dmutation-coverage to activate it) -->
      <id>mutation-coverage</id>
      <activation>
        <property>
          <name>mutation-coverage</name>
        </property>
      </activation>
      <build>
        <pluginManagement>
          <plugins>
            <plugin>
              <groupId>org.pitest</groupId>
              <artifactId>pitest-maven</artifactId>
              <version>${version.pitest.plugin}</version>
            </plugin>
          </plugins>
        </pluginManagement>
        <plugins>
          <plugin>
            <groupId>org.pitest</groupId>
            <artifactId>pitest-maven</artifactId>
            <executions>
              <execution>
                <id>default-pitest</id>
                <phase>verify</phase>
                <goals>
                  <goal>mutationCoverage</goal>
                </goals>
                <configuration>
                  <reportsDirectory>local/pit-reports</reportsDirectory>
                  <timestampedReports>true</timestampedReports>
                  <timeoutConstant>1000</timeoutConstant>
                  <mutators>
                    <!--
                    <mutator>CONDITIONALS_BOUNDARY</mutator>
                    <mutator>NEGATE_CONDITIONALS</mutator>
                    <mutator>MATH</mutator>
                    <mutator>INCREMENTS</mutator>
                    <mutator>INVERT_NEGS</mutator>
                    <mutator>RETURN_VALS</mutator>
                    <mutator>VOID_METHOD_CALLS</mutator>
                    -->
                    <mutator>DEFAULTS</mutator>
                    <mutator>NON_VOID_METHOD_CALLS</mutator>
                    <mutator>REMOVE_CONDITIONALS</mutator>
                  </mutators>
                  <avoidCallsTo>java.lang.StringBuilder</avoidCallsTo>
                </configuration>
              </execution>
            </executions>
          </plugin>
        </plugins>
      </build>
    </profile>
    <!--
      Creates JaCoCo XML reports and invokes the Sonar scanner, which uploads code quality data into the SonarCloud.
    -->
    <profile>
      <id>sonarcloud-analysis</id>
      <properties>
        <sonar.coverage.jacoco.xmlReportPaths>${project.reporting.outputDirectory}/jacoco/jacoco.xml</sonar.coverage.jacoco.xmlReportPaths>
        <sonar.host.url>https://sonarcloud.io</sonar.host.url>
        <sonar.organization>kiegroup</sonar.organization>
        <sonar.java.source>${maven.compiler.release}</sonar.java.source>
      </properties>
      <build>
        <plugins>
          <plugin>
            <groupId>org.apache.maven.plugins</groupId>
            <artifactId>maven-antrun-plugin</artifactId>
            <executions>
              <execution>
                <id>generate-aggregated-jacoco-report</id>
                <phase>validate</phase>
                <goals>
                  <goal>run</goal>
                </goals>
                <configuration>
                  <!--
                    Jacoco ant "report" task provides control over scope of the generated report. The report task
                    requires access to sources, classes and .exec file containing coverage data. The configuration
                    below uses sources and classes of the entire project (each of its modules) and a single jacoco.exec
                    file placed in project root directory.
                    Jacoco maven plugin does not provide such a level of control and requires an artificial module that
                    depends on all modules in the project to generate an aggregated report for all the modules.
                    This necessity of creating a reporting module in every project is rather intrusive.
                    See:
                    https://www.jacoco.org/jacoco/trunk/doc/report-aggregate-mojo.html and
                    https://groups.google.com/forum/#!topic/jacoco/oMxNZs_DNII
                  -->
                  <target>
                    <echo message="Generating JaCoCo Reports"/>
                    <taskdef name="report" classname="org.jacoco.ant.ReportTask"/>
                    <mkdir dir="${project.reporting.outputDirectory}/jacoco"/>
                    <report>
                      <executiondata>
                        <fileset dir="${project.root.dir}/target">
                          <!--
                            Include a single jacoco.exec file, which should be used in append mode by every module.
                          -->
                          <include name="jacoco.exec"/>
                        </fileset>
                      </executiondata>
                      <structure name="Coverage Report">
                        <group name="${project.artifactId}">
                          <classfiles>
                            <fileset dir="${project.root.dir}">
                              <!--
                                Include class files from every module.
                              -->
                              <include name="**/target/classes/**/*.class"/>
                            </fileset>
                          </classfiles>
                          <sourcefiles encoding="UTF-8">
                            <fileset dir="${project.root.dir}">
                              <!--
                                Include source files from every module.
                              -->
                              <include name="**/src/main/**/*.java"/>
                            </fileset>
                          </sourcefiles>
                        </group>
                      </structure>
                      <!-- The same report is generated in each module -->
                      <xml destfile="${project.reporting.outputDirectory}/jacoco/jacoco.xml"/>
                    </report>
                  </target>
                </configuration>
              </execution>
            </executions>
            <dependencies>
              <dependency>
                <groupId>org.jacoco</groupId>
                <artifactId>org.jacoco.ant</artifactId>
                <!-- Keep the version in sync with jacoco-maven-plugin -->
                <version>${version.jacoco.plugin}</version>
              </dependency>
            </dependencies>
          </plugin>
          <plugin>
            <groupId>org.sonarsource.scanner.maven</groupId>
            <artifactId>sonar-maven-plugin</artifactId>
            <version>3.9.1.2184</version>
            <executions>
              <execution>
                <goals>
                  <goal>sonar</goal>
                </goals>
                <phase>validate</phase>
              </execution>
            </executions>
          </plugin>
        </plugins>
      </build>
    </profile>
    <profile>
      <id>sonarcloud-analysis-pull-request</id>
      <activation>
        <property>
          <name>env.ghprbPullId</name>
        </property>
      </activation>
      <properties>
        <sonar.pullrequest.provider>GitHub</sonar.pullrequest.provider>
        <!--suppress UnresolvedMavenProperty -->
        <sonar.pullrequest.branch>${env.ghprbSourceBranch}</sonar.pullrequest.branch>
        <!--suppress UnresolvedMavenProperty -->
        <sonar.pullrequest.key>${env.ghprbPullId}</sonar.pullrequest.key>
        <!--suppress UnresolvedMavenProperty -->
        <sonar.pullrequest.base>${env.ghprbTargetBranch}</sonar.pullrequest.base>
      </properties>
    </profile>

    <profile>
      <id>quickProfile</id>
      <activation>
        <property>
          <name>quickly</name>
        </property>
      </activation>
      <properties>
        <enforcer.skip>true</enforcer.skip>
        <revapi.skip>true</revapi.skip>
        <skipTests>true</skipTests>
        <skipITs>true</skipITs>
        <formatter.skip>true</formatter.skip>
        <animal.sniffer.skip>true</animal.sniffer.skip>
      </properties>
    </profile>

    <profile>
      <id>fullProfile</id>
      <activation>
        <property>
          <name>full</name>
        </property>
      </activation>
      <build>
        <plugins>
          <plugin> <!-- Make sure the build fails-fast on Javadoc issues. -->
            <artifactId>maven-javadoc-plugin</artifactId>
            <executions>
              <execution>
                <id>build-javadoc-jar</id>
                <phase>package</phase>
                <goals>
                  <goal>jar</goal>
                </goals>
              </execution>
            </executions>
          </plugin>
        </plugins>
      </build>
    </profile>
  </profiles>
</project><|MERGE_RESOLUTION|>--- conflicted
+++ resolved
@@ -58,7 +58,7 @@
       Do not upgrade unless prepared to deal with JPMS issues.
       If upgrading, ensure build still passes with the full profile (-Dfull).
     -->
-    <version.javadoc.plugin>3.0.1</version.javadoc.plugin>
+    <version.javadoc.plugin>3.4.1</version.javadoc.plugin>
     <version.jaxb2.plugin>2.5.0</version.jaxb2.plugin>
     <version.pitest.plugin>1.11.0</version.pitest.plugin>
     <version.revapi.plugin>0.15.0</version.revapi.plugin>
@@ -451,15 +451,7 @@
         <plugin>
           <groupId>org.apache.maven.plugins</groupId>
           <artifactId>maven-javadoc-plugin</artifactId>
-<<<<<<< HEAD
-          <!--
-            Do not upgrade unless prepared to deal with JPMS issues.
-            If upgrading, ensure build still passes with the full profile (-Dfull).
-          -->
-          <version>3.4.1</version>
-=======
           <version>${version.javadoc.plugin}</version>
->>>>>>> 23f9de8b
           <configuration>
             <author>false</author>
             <failOnError>true</failOnError>
